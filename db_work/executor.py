from db_work.implemented import (
    block_layout_config_manager,
    block_layout_dimensions_manager,
    block_layout_figure_manager,
    block_layout_index_config_manager,
    block_layout_limit_manager,
    block_layout_manager,
    block_layout_styles_manager,
    block_layout_to_delete_manager,
    color_settings_manager,
    layout_roles_manager,
    precompiled_image_manager,
    presentation_layout_manager,
    presentation_layout_styles_manager,
    presentation_palette_manager,
    slide_layout_additional_info_manager,
    slide_layout_dimensions_manager,
    slide_layout_index_config_manager,
    slide_layout_manager,
    slide_layout_styles_manager,
)


class Executor:
    """Execute Insertion Logic."""

    def __init__(self, **tg_params):
        self.tg_params = tg_params

    def insert_or_update(self, layout_name: str, user_role: str):
        """Insert New Presentation Layout And Fill Related Table."""

        update = True
        layout_data = presentation_layout_manager.select_layout_by_name(layout_name)
        presentation_layout_id = layout_data[0] if layout_data else None
        if presentation_layout_id is None:
            update = False
        else:
            block_layouts_ids = block_layout_to_delete_manager.find_existing_block_layouts(presentation_layout_id)
            block_layout_to_delete_manager.delete_block_layout_structure(block_layouts_ids)
            # Ром, вызови тут метод, который удалит талицы начиная от block layout

        # Presentation Layout ===========================================

        if update is False:
            # Insert new Presentation Layout
            presentation_layout_id = presentation_layout_manager.insert(name=layout_name)

            # Insert user role for new presentation layout
            layout_roles_manager.insert(presentation_layout_id=presentation_layout_id, user_role=user_role)

            # Insert new color id
            color_id = color_settings_manager.insert()

            # Insert new presentation layout styles
            presentation_layout_styles_manager.insert(presentation_layout_id=presentation_layout_id, color_settings_id=color_id)

        # Slide Layout ===========================================
        # Insert or update existing slide layouts.
        slide_layouts_data = slide_layout_manager.insert_or_update(presentation_layout_id=presentation_layout_id)

        # Insert or update slide layout styles for every  slide layout
        slide_layout_styles_manager.insert_or_upate(slide_layouts=slide_layouts_data)

        # Insert or update slide layout dimensions for every slide layout
        slide_layout_dimensions_manager.insert_or_update(slide_layouts=slide_layouts_data)

        # Insert or update slide layout addition info for every slide layout
        slide_layout_additional_info_manager.insert_or_update(slide_layouts=slide_layouts_data)

        # Insert or update slide layout addition info for every slide layout
        presentation_palette_data, palette_ids = presentation_palette_manager.insert(slide_layouts_data, presentation_layout_id)
        print(f"palette_ids\n {palette_ids}")

        # Block Layout ===========================================
        # Insert new block layouts
        block_layout_data = block_layout_manager.insert(slide_layouts_data)

        # Insert new block layout dimensions
        block_layout_dimensions_manager.insert(block_layout_data)

        # Insert new precompiled images for every new block layout
        precompiled_image_manager.insert(block_layout_data, **self.tg_params)

        # Insert new styles for every new block layout
        block_layout_styles_manager.insert(block_layout_data)

        # Insert new limits for every block layout
        block_layout_limit_manager.insert(block_layout_data)

        # Insert new figures for every block layout
        block_layout_figure_manager.insert(block_layout_data)

        # Insert new configs for every block layout
        data, palette_block_ids = block_layout_config_manager.insert(block_layout_data, palette_ids)
        print(f"block_layout_config_manager {len(data)}")

        # Insert new index configs for every block layout
        data, block_index_ids = block_layout_index_config_manager.insert(block_layout_data)

        # Insert new index configs for every slide layout
        test_data = slide_layout_index_config_manager.insert(slide_layouts_data, block_index_ids, palette_block_ids)
        print(f"slide_layout_index_config_manager {len(test_data)}")


if __name__ == "__main__":
<<<<<<< HEAD
    layout_name = "nwnwnwnnwnwnwwnwn"
    user_role = "USER"

    miniature_path = "miniature_path"
    miniature_extension = "miniature_extension"
=======
    miniature_path = "miniature_path"
    miniature_extension = "miniature_extension"
    layout_name = "New_pattern123456312"
>>>>>>> a304467c

    executor = Executor(
        path=miniature_path,
        extension=miniature_extension,
        layout_name=layout_name,
    )
    executor.insert_or_update(layout_name, user_role="USER")<|MERGE_RESOLUTION|>--- conflicted
+++ resolved
@@ -104,17 +104,9 @@
 
 
 if __name__ == "__main__":
-<<<<<<< HEAD
-    layout_name = "nwnwnwnnwnwnwwnwn"
-    user_role = "USER"
-
-    miniature_path = "miniature_path"
-    miniature_extension = "miniature_extension"
-=======
     miniature_path = "miniature_path"
     miniature_extension = "miniature_extension"
     layout_name = "New_pattern123456312"
->>>>>>> a304467c
 
     executor = Executor(
         path=miniature_path,
