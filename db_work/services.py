--- conflicted
+++ resolved
@@ -1691,65 +1691,6 @@
         return super().execute(logic, session)
 
 
-<<<<<<< HEAD
-class BlockLayoutIndexConfigManagers(BaseManager):
-    """Insert an entry in BlockLayoutIndexConfig Table."""
-
-    def __init__(self):
-        super().__init__()
-        self.table = "BlockLayoutIndexConfig"
-
-    def insert(self, block_layouts: list[dict]) -> list[dict]:
-        """Insert an entry in BlockLayoutIndexConfig Table."""
-
-        block_layout_index_config_table, session = self.open_session(self.table)
-
-        data = []
-
-        def logic():
-            nonlocal data
-
-            for block_layout in block_layouts:
-                block_layout_id = block_layout.get("id")
-                block_layout_name = block_layout.get("name")
-                block_layout_type = block_layout.get("sql_type")
-                # print(block_layout_name)
-                # block_layout_index = BlockLayoutUtils().extract_index(name=block_layout_name, block_type=block_layout_type) # 1302
-                match = re.search(r"z-index\s*(\d+)", block_layout_name)
-                if match:
-                    block_layout_index = int(match.group(1))
-                else:
-                    block_layout_index = None
-
-                print(block_layout_index)
-                index_font_id = 0
-
-                if block_layout_type in ["table", "infographik", "image"]:
-                    continue
-
-                if block_layout_index is not None:
-                    block_id_to_index_config_id: dict[str, list[str]] = {}
-                    block_id_to_index_config_id[block_layout_id] = []
-
-                    index_color_id = block_layout_index
-
-                values = {
-                    "id": generate_uuid(),
-                    "blockLayoutId": block_layout_id,
-                    "indexColorId": index_color_id,
-                    "indexFontId": index_font_id,
-                }
-                query = insert(block_layout_index_config_table).values(values)
-                session.execute(query)
-
-                data.append(values)
-
-            session.commit()
-            return data
-
-        return super().execute(logic, session)
-
-=======
 class BlockLayoutConfigManager(BaseManager):
     """Insert a row in BlockLayoutConfig Table."""
 
@@ -1819,7 +1760,63 @@
 
         return sorted(list(fonts)) if is_font else colors
 
->>>>>>> abf7abde
+
+class BlockLayoutIndexConfigManagers(BaseManager):
+    """Insert an entry in BlockLayoutIndexConfig Table."""
+
+    def __init__(self):
+        super().__init__()
+        self.table = "BlockLayoutIndexConfig"
+
+    def insert(self, block_layouts: list[dict]) -> list[dict]:
+        """Insert an entry in BlockLayoutIndexConfig Table."""
+
+        block_layout_index_config_table, session = self.open_session(self.table)
+
+        data = []
+
+        def logic():
+            nonlocal data
+
+            for block_layout in block_layouts:
+                block_layout_id = block_layout.get("id")
+                block_layout_name = block_layout.get("name")
+                block_layout_type = block_layout.get("sql_type")
+                # print(block_layout_name)
+                # block_layout_index = BlockLayoutUtils().extract_index(name=block_layout_name, block_type=block_layout_type) # 1302
+                match = re.search(r"z-index\s*(\d+)", block_layout_name)
+                if match:
+                    block_layout_index = int(match.group(1))
+                else:
+                    block_layout_index = None
+
+                index_font_id = 0
+
+                if block_layout_type in ["table", "infographik", "image"]:
+                    continue
+
+                if block_layout_index is not None:
+                    block_id_to_index_config_id: dict[str, list[str]] = {}
+                    block_id_to_index_config_id[block_layout_id] = []
+
+                    index_color_id = block_layout_index
+
+                values = {
+                    "id": generate_uuid(),
+                    "blockLayoutId": block_layout_id,
+                    "indexColorId": index_color_id,
+                    "indexFontId": index_font_id,
+                }
+                query = insert(block_layout_index_config_table).values(values)
+                session.execute(query)
+
+                data.append(values)
+
+            session.commit()
+            return data
+
+        return super().execute(logic, session)
+
 
 # poetry run python -m db_work.services
 
