import json
import os
import re
import uuid
from datetime import datetime
from typing import Any, cast

from sqlalchemy import insert, null, select, update
from sqlalchemy.engine.row import Row
from sqlalchemy.sql.elements import ColumnElement

from db_work import constants
from db_work.database import BaseManager
from db_work.utils import SlideLayoutUtils, generate_uuid, get_slide_layout_data_from_cache


class PresentationLayoutManager(BaseManager):
    """Interacts With The PresentationLayout Table."""

    def __init__(self):
        super().__init__()
        self.table = "PresentationLayout"

    def select_layout_by_name(self, name: str) -> Row | None:
        """Find a row in 'PresentationLayout' by name."""

        presentation_layout_table, session = self.open_session(self.table)

        def logic():
            query = select(presentation_layout_table).where(cast(ColumnElement[bool], presentation_layout_table.c.name == name))
            result = session.execute(query).fetchone()
            return result

        return super().execute(logic, session)

    def select_layout_by_uid(self, str_uid: str) -> Row | None:
        """Find a row in 'PresentationLayout' by uid."""

        presentation_layout_table, session = self.open_session(self.table)

        def logic():
            uid = uuid.UUID(str_uid)
            query = select(presentation_layout_table).where(cast(ColumnElement[bool], presentation_layout_table.c.id == uid))
            result = session.execute(query).fetchone()
            return result

        return super().execute(logic, session)

    def insert(self, name: str) -> str | None:
        """Insert New Layout."""

        presentation_layout_table, session = self.open_session(self.table)

        def logic():
            uid = generate_uuid()
            values = {"id": uid, "name": name}
            query = insert(presentation_layout_table).values(values)
            session.execute(query)
            session.commit()
            return uid

        return super().execute(logic, session)

    def get_presentation_layout_ids_names(self) -> list[tuple[str, str]] | None:
        """Get all presentation layout names from the database."""

        presentation_layout_table, session = self.open_session(self.table)

        def logic():
            query = session.query(presentation_layout_table.c).all()
            return [(f"{row.id}", row.name) for row in query]

        return super().execute(logic, session)

    def get_presentation_layout_structure(self, presentation_layout_id: str) -> dict | None:
        """Получить полную структуру связей PresentationLayout со всеми связанными таблицами.

        Возвращает ID записей для понимания полной архитектуры базы данных,
        включая все 1:1, 1:N и N:N связи согласно PRESENTATION_LAYOUT_STRUCTURE.md.
        ColorSettings собираются из всех источников (PresentationLayoutStyles + BlockLayoutStyles).

        Args:
            presentation_layout_id: ID презентационного макета

        Returns:
            dict: Полная структура связей с ID или None в случае ошибки
        """
        presentation_layout_table, session = self.open_session("PresentationLayout")

        def logic():
            # 1. Проверяем существование PresentationLayout
            query = select(presentation_layout_table).where(cast(ColumnElement[bool], presentation_layout_table.c.id == presentation_layout_id))
            presentation_layout = session.execute(query).fetchone()

            if not presentation_layout:
                return None

            result = {
                "presentationLayout": presentation_layout.id,
                "slideLayouts": [],
                "layoutRoles": [],
                "fontStyleConfigurations": [],
                "presentationLayoutColors": [],
                "presentationLayoutStyles": None,
                "colorSettings": [],
                "presentationPalettes": [],
                "slideLayoutIndexConfigs": [],
                "blockLayoutIndexConfigs": [],
                "blockLayoutConfigs": [],
                "metadata": {"extracted_at": datetime.now().isoformat(), "presentation_layout_id": presentation_layout_id},
            }

            # Собираем все ID для избежания дублирования
            color_settings_ids = set()
            block_layout_config_ids = set()

            # 2. Получаем SlideLayout с полными связями
            slide_layout_table, _ = self.open_session("SlideLayout")
            slide_layouts_query = select(slide_layout_table.c.id).where(slide_layout_table.c.presentationLayoutId == presentation_layout_id)
            slide_layouts = session.execute(slide_layouts_query).fetchall()

            for slide_layout in slide_layouts:
                slide_layout_id = slide_layout.id
                slide_data = {"id": slide_layout_id, "slideLayoutStyles": None, "slideLayoutDimensions": None, "slideLayoutAdditionalInfo": None, "blockLayouts": []}

                # 2.1. SlideLayoutStyles (1:1)
                slide_layout_styles_table, _ = self.open_session("SlideLayoutStyles")
                styles_query = select(slide_layout_styles_table.c.slideLayoutId).where(slide_layout_styles_table.c.slideLayoutId == slide_layout_id)
                styles_result = session.execute(styles_query).fetchone()
                if styles_result:
                    slide_data["slideLayoutStyles"] = styles_result.slideLayoutId

                # 2.2. SlideLayoutDimensions (1:1)
                slide_layout_dimensions_table, _ = self.open_session("SlideLayoutDimensions")
                dimensions_query = select(slide_layout_dimensions_table.c.slideLayoutId).where(slide_layout_dimensions_table.c.slideLayoutId == slide_layout_id)
                dimensions_result = session.execute(dimensions_query).fetchone()
                if dimensions_result:
                    slide_data["slideLayoutDimensions"] = dimensions_result.slideLayoutId

                # 2.3. SlideLayoutAdditionalInfo (1:1)
                slide_layout_additional_info_table, _ = self.open_session("SlideLayoutAdditionalInfo")
                additional_info_query = select(slide_layout_additional_info_table.c.slideLayoutId).where(slide_layout_additional_info_table.c.slideLayoutId == slide_layout_id)
                additional_info_result = session.execute(additional_info_query).fetchone()
                if additional_info_result:
                    slide_data["slideLayoutAdditionalInfo"] = additional_info_result.slideLayoutId

                # 2.4. BlockLayout и его полные связи (1:N)
                block_layout_table, _ = self.open_session("BlockLayout")
                block_layouts_query = select(block_layout_table.c.id).where(block_layout_table.c.slideLayoutId == slide_layout_id)
                block_layouts = session.execute(block_layouts_query).fetchall()

                for block_layout in block_layouts:
                    block_layout_id = block_layout.id
                    block_data = {"id": block_layout_id, "blockLayoutDimensions": None, "blockLayoutStyles": None, "blockLayoutLimit": None, "figures": [], "precompiledImages": []}

                    # 2.4.1. BlockLayoutDimensions (1:1)
                    block_layout_dimensions_table, _ = self.open_session("BlockLayoutDimensions")
                    block_dimensions_query = select(block_layout_dimensions_table.c.blockLayoutId).where(block_layout_dimensions_table.c.blockLayoutId == block_layout_id)
                    block_dimensions_result = session.execute(block_dimensions_query).fetchone()
                    if block_dimensions_result:
                        block_data["blockLayoutDimensions"] = block_dimensions_result.blockLayoutId

                    # 2.4.2. BlockLayoutStyles (1:1) + ColorSettings
                    block_layout_styles_table, _ = self.open_session("BlockLayoutStyles")
                    block_styles_query = select(block_layout_styles_table.c.blockLayoutId, block_layout_styles_table.c.colorSettingsId).where(block_layout_styles_table.c.blockLayoutId == block_layout_id)
                    block_styles_result = session.execute(block_styles_query).fetchone()
                    if block_styles_result:
                        block_data["blockLayoutStyles"] = block_styles_result.blockLayoutId
                        # Собираем ColorSettings ID из BlockLayoutStyles
                        if block_styles_result.colorSettingsId:
                            color_settings_ids.add(block_styles_result.colorSettingsId)

                    # 2.4.3. BlockLayoutLimit (1:1)
                    block_layout_limit_table, _ = self.open_session("BlockLayoutLimit")
                    block_limit_query = select(block_layout_limit_table.c.blockLayoutId).where(block_layout_limit_table.c.blockLayoutId == block_layout_id)
                    block_limit_result = session.execute(block_limit_query).fetchone()
                    if block_limit_result:
                        block_data["blockLayoutLimit"] = block_limit_result.blockLayoutId

                    # 2.4.4. Figure (1:N)
                    figure_table, _ = self.open_session("Figure")
                    figures_query = select(figure_table.c.id).where(figure_table.c.blockLayoutId == block_layout_id)
                    figures = session.execute(figures_query).fetchall()
                    block_data["figures"] = [figure.id for figure in figures]

                    # 2.4.5. PrecompiledImage (1:N)
                    precompiled_image_table, _ = self.open_session("PrecompiledImage")
                    precompiled_images_query = select(precompiled_image_table.c.id).where(precompiled_image_table.c.blockLayoutId == block_layout_id)
                    precompiled_images = session.execute(precompiled_images_query).fetchall()
                    block_data["precompiledImages"] = [image.id for image in precompiled_images]

                    slide_data["blockLayouts"].append(block_data)

                result["slideLayouts"].append(slide_data)

            # 3. LayoutRoles (1:N) - количество ролей
            layout_roles_table, _ = self.open_session("LayoutRoles")
            layout_roles_query = select(layout_roles_table.c.presentationLayoutId).where(layout_roles_table.c.presentationLayoutId == presentation_layout_id)
            layout_roles = session.execute(layout_roles_query).fetchall()
            result["layoutRoles"] = len(layout_roles)

            # 4. FontStyleConfiguration (1:N)
            font_style_configuration_table, _ = self.open_session("FontStyleConfiguration")
            font_configs_query = select(font_style_configuration_table.c.id).where(font_style_configuration_table.c.presentationLayoutId == presentation_layout_id)
            font_configs = session.execute(font_configs_query).fetchall()
            result["fontStyleConfigurations"] = [config.id for config in font_configs]

            # 5. PresentationLayoutColor (1:N)
            presentation_layout_color_table, _ = self.open_session("PresentationLayoutColor")
            layout_colors_query = select(presentation_layout_color_table.c.id).where(presentation_layout_color_table.c.presentationLayoutId == presentation_layout_id)
            layout_colors = session.execute(layout_colors_query).fetchall()
            result["presentationLayoutColors"] = [color.id for color in layout_colors]

            # 6. PresentationLayoutStyles (1:1) + ColorSettings
            presentation_layout_styles_table, _ = self.open_session("PresentationLayoutStyles")
            layout_styles_query = select(presentation_layout_styles_table.c.id, presentation_layout_styles_table.c.colorSettingsId).where(presentation_layout_styles_table.c.presentationLayoutId == presentation_layout_id)
            layout_styles = session.execute(layout_styles_query).fetchone()

            if layout_styles:
                result["presentationLayoutStyles"] = layout_styles.id
                # Добавляем ColorSettings ID из PresentationLayoutStyles
                if layout_styles.colorSettingsId:
                    color_settings_ids.add(layout_styles.colorSettingsId)

            # 7. PresentationPalette и связанные таблицы (1:N)
            presentation_palette_table, _ = self.open_session("PresentationPalette")
            palettes_query = select(presentation_palette_table.c.id).where(presentation_palette_table.c.presentationLayoutId == presentation_layout_id)
            palettes = session.execute(palettes_query).fetchall()

            for palette in palettes:
                palette_id = palette.id
                palette_data = {"id": palette_id, "slideConfigSequences": []}

                # 7.1. SlideConfigSequence (1:N)
                slide_config_sequence_table, _ = self.open_session("SlideConfigSequence")
                sequences_query = select(slide_config_sequence_table.c.id).where(slide_config_sequence_table.c.presentationPaletteId == palette_id)
                sequences = session.execute(sequences_query).fetchall()
                palette_data["slideConfigSequences"] = [seq.id for seq in sequences]

                result["presentationPalettes"].append(palette_data)

            # 8. SlideLayoutIndexConfig - получаем все связующие записи (N:N)
            slide_layout_index_config_table, _ = self.open_session("SlideLayoutIndexConfig")

            # Получаем все SlideLayoutIndexConfig для данного PresentationLayout через связанные SlideLayout
            all_slide_layout_ids = [slide.id for slide in slide_layouts]
            if all_slide_layout_ids:
                slide_layout_index_configs_query = select(slide_layout_index_config_table.c.id, slide_layout_index_config_table.c.slideLayoutId, slide_layout_index_config_table.c.presentationPaletteId, slide_layout_index_config_table.c.blockLayoutIndexConfigId, slide_layout_index_config_table.c.blockLayoutConfigId).where(
                    slide_layout_index_config_table.c.slideLayoutId.in_(all_slide_layout_ids)
                )

                slide_layout_index_configs = session.execute(slide_layout_index_configs_query).fetchall()

                for config in slide_layout_index_configs:
                    result["slideLayoutIndexConfigs"].append({"id": config.id, "slideLayoutId": config.slideLayoutId, "presentationPaletteId": config.presentationPaletteId, "blockLayoutIndexConfigId": config.blockLayoutIndexConfigId, "blockLayoutConfigId": config.blockLayoutConfigId})
                    # Собираем BlockLayoutConfig ID
                    if config.blockLayoutConfigId:
                        block_layout_config_ids.add(config.blockLayoutConfigId)

            # 9. BlockLayoutIndexConfig - получаем все индексные конфигурации блоков
            # Собираем все BlockLayout ID для получения их BlockLayoutIndexConfig
            all_block_layout_ids = []
            for slide in result["slideLayouts"]:
                for block in slide["blockLayouts"]:
                    all_block_layout_ids.append(block["id"])

            if all_block_layout_ids:
                block_layout_index_config_table, _ = self.open_session("BlockLayoutIndexConfig")
                block_index_configs_query = select(block_layout_index_config_table.c.id, block_layout_index_config_table.c.blockLayoutId, block_layout_index_config_table.c.indexColorId, block_layout_index_config_table.c.indexFontId).where(block_layout_index_config_table.c.blockLayoutId.in_(all_block_layout_ids))

                block_index_configs = session.execute(block_index_configs_query).fetchall()

                for config in block_index_configs:
                    result["blockLayoutIndexConfigs"].append({"id": config.id, "blockLayoutId": config.blockLayoutId, "indexColorId": config.indexColorId, "indexFontId": config.indexFontId})

            # 10. BlockLayoutConfig - получаем все уникальные конфигурации блоков
            if block_layout_config_ids:
                block_layout_config_table, _ = self.open_session("BlockLayoutConfig")
                block_configs_query = select(block_layout_config_table.c.id).where(block_layout_config_table.c.id.in_(list(block_layout_config_ids)))
                block_configs = session.execute(block_configs_query).fetchall()
                result["blockLayoutConfigs"] = [config.id for config in block_configs]

            # Финализируем массив ColorSettings (убираем дублирование)
            result["colorSettings"] = list(color_settings_ids)

            return result

        return super().execute(logic, session)

    def save_presentation_layout_structure_to_file(self, presentation_layout_id: str, output_dir: str = "my_output") -> str | None:
        """Получить и сохранить структуру связей PresentationLayout в JSON файл.

        Args:
            presentation_layout_id: ID презентационного макета
            output_dir: Директория для сохранения файла

        Returns:
            str: Путь к созданному файлу или None в случае ошибки
        """
        data = self.get_presentation_layout_structure(presentation_layout_id)

        if not data:
            return None

        # Создаем директорию если её нет
        os.makedirs(output_dir, exist_ok=True)

        # Формируем имя файла
        filename = f"presentation_layout_structure_{presentation_layout_id[:8]}.json"
        filepath = os.path.join(output_dir, filename)

        # Сохраняем в файл
        try:
            with open(filepath, "w", encoding="utf-8") as f:
                json.dump(data, f, ensure_ascii=False, indent=2, default=str)
            return filepath
        except Exception as e:
            print(f"Ошибка при сохранении файла структуры: {e}")
            return None


class ColorSettingsManager(BaseManager):
    """Interacts With The ColorSettings Table."""

    def __init__(self):
        super().__init__()
        self.table = "ColorSettings"

    def insert(self) -> str | None:
        """Insert new color id."""

        color_settings_table, session = self.open_session(self.table)

        def logic():
            new_color_id = generate_uuid()
            values = {"id": new_color_id, "count": 1, "lightenStep": 0.3, "darkenStep": 0.3, "saturationAdjust": 0.3}
            query = insert(color_settings_table).values(values)
            session.execute(query)
            session.commit()

            return new_color_id if new_color_id else None

        return super().execute(logic, session)


class PresentationLayoutStylesManager(BaseManager):
    """Interacts With The PresentationLayoutStyles Table."""

    def __init__(self):
        super().__init__()
        self.table = "PresentationLayoutStyles"

    def insert(self, presentation_layout_id: str | None, color_settings_id: str | None) -> str | None:
        """Inserts ColorSettingsID and PresentationLayoutID into PresentationLayoutStyles."""

        presentation_layout_styles_table, session = self.open_session(self.table)

        def logic():
            uid = generate_uuid()
            values = {"id": uid, "colorSettingsId": color_settings_id, "presentationLayoutId": presentation_layout_id}
            query = insert(presentation_layout_styles_table).values(values)
            session.execute(query)
            session.commit()
            return uid

        return super().execute(logic, session)


class SlideLayoutManager(BaseManager):
    """Interacts With The SlideLayout Table."""

    def __init__(self):
        super().__init__()
        self.table = "SlideLayout"

    def insert_or_update(self, presentation_layout_id: str | None) -> list[dict[Any, Any]]:
        """Create or update fieds in SliedeLayout table."""

        slide_layout_table, session = self.open_session(self.table)
        added_slides = []
        updated_slides = []

        def logic():
            nonlocal added_slides, updated_slides

            query = select(slide_layout_table).where(slide_layout_table.c.presentationLayoutId == presentation_layout_id)
            result = session.execute(query)
            postgres_data = result.fetchall()

            cached_data = get_slide_layout_data_from_cache(presentation_layout_id)

            for data_item in cached_data:
                slide_dimension = data_item.pop("dimensions")
                slide_blocks = data_item.pop("blocks")
                slide_type = data_item.pop("slide_type")
                slide_columns = data_item.pop("columns")
                slide_number = data_item.get("number")
                slide_presentation_palette = data_item.pop("presentationPaletteColors")
                uuid_data_item = {k: v if k != "id" else generate_uuid() for k, v in data_item.items()}

                matching_row = [row for row in postgres_data if row.name == uuid_data_item["name"] and row.number == uuid_data_item["number"]]

                if len(matching_row) > 0:
                    compared_row = matching_row[0]
                    keys_to_compare = ["number", "imagesCount", "maxTokensPerBlock", "maxWordsPerSentence", "minWordsPerSentence", "sentences", "isLast", "forGeneration", "presentationLayoutIndexColor"]
                    need_update = False

                    for key in keys_to_compare:
                        if getattr(compared_row, key) != uuid_data_item[key]:
                            need_update = True
                            break

                    if need_update:
                        stmt = update(slide_layout_table).where(slide_layout_table.c.id == compared_row.id).values(**uuid_data_item)
                        session.execute(stmt)
                        session.commit()
                        updated_slides.append(
                            (
                                compared_row.name,
                                compared_row.id,
                                slide_dimension,
                                slide_type,
                                slide_number,
                                slide_columns,
                                slide_blocks,
                                slide_presentation_palette,
                            )
                        )

                else:
                    new_entry = dict(uuid_data_item)
                    new_entry["id"] = generate_uuid()
                    stmt = insert(slide_layout_table).values(**new_entry)
                    session.execute(stmt)
                    session.commit()
                    added_slides.append((new_entry["name"], new_entry["id"], slide_dimension, slide_type, slide_number, slide_columns, slide_blocks, slide_presentation_palette))

            updated_query = select(slide_layout_table).where(slide_layout_table.c.presentationLayoutId == presentation_layout_id)
            session.execute(updated_query)

            changes = []
            for name, id_, slide_dimension, slide_type, slide_number, slide_columns, slide_blocks, slide_presentation_palette in added_slides + updated_slides:
                action = "Added" if (name, id_) in added_slides else "Updated"
                # changes.append(f"{action}: {name} {id_}")
                changes.append(
                    {
                        "Action": action,
                        "Name": name,
                        "id": id_,
                        "slide_dimension": slide_dimension,
                        "slide_type": slide_type,
                        "slide_number": slide_number,
                        "slide_colums": slide_columns,
                        "slide_blocks": slide_blocks,
                        "slide_presentation_palette": slide_presentation_palette,
                    }
                )
            return changes

        return super().execute(logic, session)

    def get_slides_by_presentation_layout_id(self, presentation_layout_id: str) -> list[dict] | None:
        """Get all slides for a specific presentation layout."""

        slide_layout_table, session = self.open_session(self.table)

        def logic():
            query = (
                session.query(
                    slide_layout_table.c.id,
                    slide_layout_table.c.name,
                    slide_layout_table.c.presentationLayoutId,
                )
                .filter(slide_layout_table.c.presentationLayoutId == presentation_layout_id)
                .order_by(slide_layout_table.c.number)
            )

            result = query.all()

            return [{"id": row.id, "name": row.name, "presentationLayoutId": row.presentationLayoutId} for row in result]

        return super().execute(logic, session)


class LayoutRolesManager(BaseManager):
    """Interacts With The LayoutRoles Table."""

    def __init__(self):
        super().__init__()
        self.table = "LayoutRoles"

    def insert(self, presentation_layout_id: str | None, user_role: str) -> tuple[str] | None:
        """Insert a field in LayoutRoles Table."""

        layout_roles_table, session = self.open_session(self.table)

        def logic():
            values = {"presentationLayoutId": presentation_layout_id, "role": user_role.upper()}
            query = insert(layout_roles_table).values(values)
            session.execute(query)
            session.commit()
            return presentation_layout_id, user_role

        return super().execute(logic, session)


class SlideLayoutStylesManager(BaseManager):
    """Interacts With The SlideLayoutStyles Table."""

    def __init__(self):
        super().__init__()
        self.table = "SlideLayoutStyles"

    def insert(self, slide_layouts: list[dict]) -> list[dict]:
        """Insert a field in SlideLayoutStyles Table."""

        # Возможно сюда нужно будет добвать логику на update
        slide_layout_styles_table, session = self.open_session(self.table)

        added_data = []

        def logic():
            nonlocal added_data

            for item in slide_layouts:
                values = {"slideLayoutId": item.get("id")}

                added_data.append(values)

                query = insert(slide_layout_styles_table).values(values)
                session.execute(query)

            session.commit()
            return added_data

        return super().execute(logic, session)


class SlideLayoutAdditionalInfoManager(BaseManager):
    """Insert a field in SlideLayoutAdditionalInfo Table."""

    # Возможно сюда нужно будет добвать логику на update
    def __init__(self):
        super().__init__()
        self.table = "SlideLayoutAdditionalInfo"

    def insert(self, slide_layouts: list[dict]) -> list[dict]:
        """Insert a field in SlideLayoutAdditionalInfo Table."""

        slide_layout_additional_info, session = self.open_session(self.table)

        added_data = []

        def logic():
            nonlocal added_data

            if slide_layouts:
                for slide_layout in slide_layouts:
                    slide_layout_id = slide_layout.get("id")
                    slide_layout_type = slide_layout.get("slide_type")
                    slide_layout_name = slide_layout.get("Name")
                    slide_layout_colunms = slide_layout.get("columns")

                    has_headers = False
                    percentes = 0
                    slide_layout_blocks = slide_layout.get("slide_blocks")
                    for slide_layout_block in slide_layout_blocks:
                        if slide_layout_block.get("figma_type"):
                            has_headers = True
                        if slide_layout_block.get("percentage"):
                            percentes += 1

                    slide_infographics_type = None
                    for pattern, config_data in constants.SLIDE_LAYOUT_TO_INFOGRAPHICS_TYPE.items():
                        if pattern in slide_layout_name:
                            slide_infographics_type = config_data["infographicsType"]
                            break

                    slide_infographics_type = f"{slide_infographics_type}" if slide_infographics_type is not None else null()

                    slide_layout_icon_url = SlideLayoutUtils().build_slide_icon_url(slide_type=slide_layout_type, slide_name=slide_layout_name, columns=slide_layout_colunms)
                    # тут возможно надо спросить у пользователя
                    values = {
                        "slideLayoutId": slide_layout_id,
                        "percentesCount": percentes,
                        "hasHeaders": has_headers,
                        "maxSymbolsInBlock": constants.MAX_SYMBOLS_IN_BLOCK,
                        "type": slide_layout_type,
                        "iconUrl": slide_layout_icon_url,
                        "infographicsType": slide_infographics_type,
                        "contentType": constants.CONTENT_TYPE,
                    }
                    added_data.append(values)

                    query = insert(slide_layout_additional_info).values(values)
                    session.execute(query)
                session.commit()

            return added_data

        return super().execute(logic, session)


class SlideLayoutDimensionsManager(BaseManager):
    """Insert a field in SlideLayoutDimensions Table."""

    # Возможно сюда нужно будет добвать логику на update

    def __init__(self):
        super().__init__()
        self.table = "SlideLayoutDimensions"

    def insert(self, slide_layouts: list[dict]) -> list[dict]:
        """Insert a field in SlideLayoutDimensions Table."""

        slide_layout_dimensions, session = self.open_session(self.table)

        added_data = []

        def logic():
            nonlocal added_data

            for item in slide_layouts:
                dimensions = item.get("slide_dimension")
                values = {"slideLayoutId": item.get("id"), "x": 0, "y": 0, "w": dimensions.get("w"), "h": dimensions.get("h")}
                added_data.append(values)
                query = insert(slide_layout_dimensions).values(values)
                session.execute(query)

            session.commit()
            return added_data

        return super().execute(logic, session)


class BlockLayoutManager(BaseManager):
    """Insert a field in BlockLayoutManager Table."""

    # Возможно сюда нужно будет добвать логику на update

    def __init__(self):
        super().__init__()
        self.table = "BlockLayout"

    def insert(self, slide_layouts: list[dict]) -> list[dict]:
        """Insert a field in BlockLayout Table."""

        block_layout_table, session = self.open_session(self.table)

        added_data = []

        def logic():
            nonlocal added_data

            for slide_layout in slide_layouts:
                slide_layout_id = slide_layout.get("id")
                slide_layout_blocks = slide_layout.get("slide_blocks")
                slide_layout_presentation_palette = slide_layout.get("presentationPaletteColors")

                for slide_layout_block in slide_layout_blocks:
                    block_layout_type = slide_layout_block.get("sql_type")
                    id = generate_uuid()

                    values = {"id": id, "blockLayoutType": block_layout_type, "slideLayoutId": slide_layout_id}
                    query = insert(block_layout_table).values(values)
                    session.execute(query)

                    # Add block parametrs for other block layout managers
                    values["dimensions"] = slide_layout_block.get("dimensions")
<<<<<<< HEAD
                    values["styles"] = slide_layout_block.get("styles")
=======
                    values["precompiled_image_info"] = slide_layout_block.get("precompiled_image_info")
                    values["presentation_palette"] = slide_layout_presentation_palette
>>>>>>> 3ae1891b

                    added_data.append(values)

            session.commit()
            return added_data

        return super().execute(logic, session)


class BlockLayoutDimensionsManagers(BaseManager):
    """Insert a field in BlockLayoutDimensionsManagers Table."""

    # Возможно сюда нужно будет добавить логику на update

    def __init__(self):
        super().__init__()
        self.table = "BlockLayoutDimensions"

    def insert(self, block_layouts: list[dict]) -> list[dict]:
        """Insert a field in BlockLayoutDimensions Table."""

        block_layout_dimensions_table, session = self.open_session(self.table)

        added_data = []

        def logic():
            nonlocal added_data

            for block_layout in block_layouts:
                block_layout_dimensions = block_layout.get("dimensions")
                block_layout_id = block_layout.get("id")

                values = {
                    "blockLayoutId": block_layout_id,
                    "x": block_layout_dimensions.get("x"),
                    "y": block_layout_dimensions.get("y"),
                    "w": block_layout_dimensions.get("w"),
                    "h": block_layout_dimensions.get("h"),
                    "rotation": block_layout_dimensions.get("r", 0),
                }

                added_data.append(values)
                query = insert(block_layout_dimensions_table).values(values)
                session.execute(query)

            session.commit()
            return added_data

        return super().execute(logic, session)


<<<<<<< HEAD
# class BlockLayoutStylesManagers(BaseManager):
#     """Insert a field in BlockLayoutStyles Table."""

#     # Возможно сюда нужно будет добвать логику на update

#     def __init__(self):
#         super().__init__()
#         self.table = "BlockLayoutStyles"

#     def insert(self, block_layouts: list[dict]) -> list[dict]:
#         """Insert a field in BlockLayoutStyles Table."""

#         block_layout_styles_table, session = self.open_session(self.table)

#         added_data = []

#         def logic():
#             nonlocal added_data

#             default_color = constants.DEFAULT_COLOR
#             color_settings_id = constants.DEFAULT_COLOR_SETTINGS_ID

#             for block_layout in block_layouts:
#                 block_layout_styles = block_layout.get("styles")

#                 border_radius = block_layout_styles.get("borderRadius")
#                 border_radius_str = f"ARRAY[{', '.join(map(str, border_radius))}]"

#                 # color_value = block.styles.get("color")
#                 # color_value = ColorUtils.normalize_color(color_value) if color_value else None
#                 # if not color_value or not color_value.startswith("#") or len(color_value) not in (4, 7):
#                 color_value = default_color

#                 # if block.needs_null_styles:

#                 values = {
#                     "blockLayoutId": block_layout.get("id"),
#                     "textVertical": block_layout_styles.get("textVertical"),
#                     "textHorizontal": block_layout_styles.get("textHorizontal"),
#                     "fontSize": block_layout_styles.get("fontSize"),
#                     "weight": block_layout_styles.get("weight"),
#                     "zIndex": block_layout_styles.get("zIndex"),
#                     "opacity": block_layout_styles.get("opacity"),
#                     "textTransform": block_layout_styles.get("textTransform"),
#                     "borderRadius": border_radius_str,
#                     "colorSettingsId": None,
#                     "color": color_value,
#                     # Defoltes
#                     "pathName": null(),
#                     "italic": False,
#                     "underline": False,
#                     "listType": null(),
#                     "autoResize": False,
#                     "background": null(),
#                     "fontFamily": "roboto",
#                     "gradientType": None,
#                     "contentEditable": True,
#                     "movable": True,
#                     "removable": True,
#                     "selectable": True,
#                     "styleEditable": True,
#                     "visible": True,
#                     "cropOffsetX": 0,
#                     "cropOffsetY": 0,
#                     "cropScale": 1,
#                 }

#             return added_data

#         return super().execute(logic, session)
=======
class PrecompiledImageManager(BaseManager):
    """Insert a row in PrecompiledImage Table."""

    # Возможно сюда нужно будет добавить логику на update

    def __init__(self):
        super().__init__()
        self.table = "PrecompiledImage"

    def insert(self, block_layouts: list[dict], **tg_params: dict[str, str]) -> list[dict]:
        """Insert a row in PrecompiledImage Table."""

        precompiled_image_table, session = self.open_session(self.table)

        def logic():
            added_data = []

            for block_layout in block_layouts:
                precompiled_image_info = block_layout.get("precompiled_image_info")

                if precompiled_image_info:
                    presentation_palette = block_layout.get("presentation_palette")
                    print(f"presentation_palette: {presentation_palette}")

                    for color in presentation_palette:
                        url = self._extract_precompiled_image_url(precompiled_image_info.get("name"), color, **tg_params)
                        values = {
                            "id": generate_uuid(),
                            "blockLayoutId": block_layout.get("id"),
                            "url": url,
                            "color": color,
                        }

                        added_data.append(values)
                        query = insert(precompiled_image_table).values(values)
                        session.execute(query)

            session.commit()
            return added_data

        return super().execute(logic, session)

    @staticmethod
    def _extract_precompiled_image_url(name: str, color: str, **tg_params: dict[str, str]) -> str | None:
        if name is None:
            return None

        match = re.match(r"image precompiled ([^ ]+)(?: z-index \d+)?(?: (#[0-9a-fA-F]{3,6}))?", name)
        if not match:
            return None

        base_url = "https://storage.yandexcloud.net/"  # откуда его надо брать?
        path = tg_params["path"]
        layout_name = tg_params["layout_name"]
        block_name = match.group(1)
        ext = tg_params["extension"]

        return f"{base_url}{path}/layouts/{layout_name}/{block_name}_{color[1:]}.{ext}"
>>>>>>> 3ae1891b


# poetry run python -m db_work.services

# if __name__ == "__main__":


# pattern
# class BlockLayoutDimensionsManagers(BaseManager):
#     """Insert a field in BlockLayoutDimensionsManagers Table."""

#     # Возможно сюда нужно будет добавить логику на update

#     def __init__(self):
#         super().__init__()
#         self.table = "BlockLayoutDimensions"

#     def insert(self, slide_layouts: list[dict]) -> list[dict]:
#         """Insert a field in BlockLayoutDimensions Table."""

#         block_layout_dimensions_table, session = self.open_session(self.table)

#         added_data = []

#         def logic():
#             nonlocal added_data

#             return added_data

#         return super().execute(logic, session)<|MERGE_RESOLUTION|>--- conflicted
+++ resolved
@@ -441,7 +441,6 @@
             changes = []
             for name, id_, slide_dimension, slide_type, slide_number, slide_columns, slide_blocks, slide_presentation_palette in added_slides + updated_slides:
                 action = "Added" if (name, id_) in added_slides else "Updated"
-                # changes.append(f"{action}: {name} {id_}")
                 changes.append(
                     {
                         "Action": action,
@@ -655,7 +654,7 @@
             for slide_layout in slide_layouts:
                 slide_layout_id = slide_layout.get("id")
                 slide_layout_blocks = slide_layout.get("slide_blocks")
-                slide_layout_presentation_palette = slide_layout.get("presentationPaletteColors")
+                slide_layout_presentation_palette = slide_layout.get("slide_presentation_palette")
 
                 for slide_layout_block in slide_layout_blocks:
                     block_layout_type = slide_layout_block.get("sql_type")
@@ -667,12 +666,8 @@
 
                     # Add block parametrs for other block layout managers
                     values["dimensions"] = slide_layout_block.get("dimensions")
-<<<<<<< HEAD
-                    values["styles"] = slide_layout_block.get("styles")
-=======
                     values["precompiled_image_info"] = slide_layout_block.get("precompiled_image_info")
                     values["presentation_palette"] = slide_layout_presentation_palette
->>>>>>> 3ae1891b
 
                     added_data.append(values)
 
@@ -724,78 +719,6 @@
         return super().execute(logic, session)
 
 
-<<<<<<< HEAD
-# class BlockLayoutStylesManagers(BaseManager):
-#     """Insert a field in BlockLayoutStyles Table."""
-
-#     # Возможно сюда нужно будет добвать логику на update
-
-#     def __init__(self):
-#         super().__init__()
-#         self.table = "BlockLayoutStyles"
-
-#     def insert(self, block_layouts: list[dict]) -> list[dict]:
-#         """Insert a field in BlockLayoutStyles Table."""
-
-#         block_layout_styles_table, session = self.open_session(self.table)
-
-#         added_data = []
-
-#         def logic():
-#             nonlocal added_data
-
-#             default_color = constants.DEFAULT_COLOR
-#             color_settings_id = constants.DEFAULT_COLOR_SETTINGS_ID
-
-#             for block_layout in block_layouts:
-#                 block_layout_styles = block_layout.get("styles")
-
-#                 border_radius = block_layout_styles.get("borderRadius")
-#                 border_radius_str = f"ARRAY[{', '.join(map(str, border_radius))}]"
-
-#                 # color_value = block.styles.get("color")
-#                 # color_value = ColorUtils.normalize_color(color_value) if color_value else None
-#                 # if not color_value or not color_value.startswith("#") or len(color_value) not in (4, 7):
-#                 color_value = default_color
-
-#                 # if block.needs_null_styles:
-
-#                 values = {
-#                     "blockLayoutId": block_layout.get("id"),
-#                     "textVertical": block_layout_styles.get("textVertical"),
-#                     "textHorizontal": block_layout_styles.get("textHorizontal"),
-#                     "fontSize": block_layout_styles.get("fontSize"),
-#                     "weight": block_layout_styles.get("weight"),
-#                     "zIndex": block_layout_styles.get("zIndex"),
-#                     "opacity": block_layout_styles.get("opacity"),
-#                     "textTransform": block_layout_styles.get("textTransform"),
-#                     "borderRadius": border_radius_str,
-#                     "colorSettingsId": None,
-#                     "color": color_value,
-#                     # Defoltes
-#                     "pathName": null(),
-#                     "italic": False,
-#                     "underline": False,
-#                     "listType": null(),
-#                     "autoResize": False,
-#                     "background": null(),
-#                     "fontFamily": "roboto",
-#                     "gradientType": None,
-#                     "contentEditable": True,
-#                     "movable": True,
-#                     "removable": True,
-#                     "selectable": True,
-#                     "styleEditable": True,
-#                     "visible": True,
-#                     "cropOffsetX": 0,
-#                     "cropOffsetY": 0,
-#                     "cropScale": 1,
-#                 }
-
-#             return added_data
-
-#         return super().execute(logic, session)
-=======
 class PrecompiledImageManager(BaseManager):
     """Insert a row in PrecompiledImage Table."""
 
@@ -815,11 +738,9 @@
 
             for block_layout in block_layouts:
                 precompiled_image_info = block_layout.get("precompiled_image_info")
-
-                if precompiled_image_info:
-                    presentation_palette = block_layout.get("presentation_palette")
-                    print(f"presentation_palette: {presentation_palette}")
-
+                presentation_palette = block_layout.get("presentation_palette")
+
+                if precompiled_image_info and presentation_palette:
                     for color in presentation_palette:
                         url = self._extract_precompiled_image_url(precompiled_image_info.get("name"), color, **tg_params)
                         values = {
@@ -854,7 +775,6 @@
         ext = tg_params["extension"]
 
         return f"{base_url}{path}/layouts/{layout_name}/{block_name}_{color[1:]}.{ext}"
->>>>>>> 3ae1891b
 
 
 # poetry run python -m db_work.services
