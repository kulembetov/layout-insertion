# Environment variables
.env
.env.local
.env.*.local

# Google API credentials
credentials.json
token.json

# Generated files
exports/
*.xlsx
*.log
*.csv

# Python
__pycache__/
*.py[cod]
*$py.class
*.so
.Python
build/
develop-eggs/
dist/
downloads/
eggs/
.eggs/
lib/
lib64/
parts/
sdist/
var/
wheels/
*.egg-info/
.installed.cfg
*.egg
MANIFEST

# Virtual environments
venv/
env/
ENV/
env.bak/
venv.bak/

# IDE
.vscode/
.idea/
*.swp
*.swo
*~

# OS
.DS_Store
Thumbs.db
.venv

# Other
script/issue_reports/
script/my_output/
script/my_sql_output/
script/my_sql_output_old/
script/logs/
output.json
script/tg/logs/
script/slide_deletion/
script/final
script/figures
database.ini
<<<<<<< HEAD
logs/
=======
*.sql
script/*.sql
>>>>>>> 31687df3

# Security reports
bandit_report.json
bandit-report.json<|MERGE_RESOLUTION|>--- conflicted
+++ resolved
@@ -67,12 +67,9 @@
 script/final
 script/figures
 database.ini
-<<<<<<< HEAD
 logs/
-=======
 *.sql
 script/*.sql
->>>>>>> 31687df3
 
 # Security reports
 bandit_report.json
