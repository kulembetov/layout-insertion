--- conflicted
+++ resolved
@@ -211,15 +211,6 @@
 
 
 class SQLGenerator:
-<<<<<<< HEAD
-    """Generates SQL statements for ImageOption insertion"""
-
-    def __init__(self) -> None:
-        self.sql_statements: list[str] = []
-
-    def generate_image_option_sql(self, image_info: S3ImageInfo, source: str = DEFAULT_IMAGE_SOURCE) -> str:
-        """Generate SQL statement for a single ImageOption"""
-=======
     """Generates SQL statements for ImageOption and PresentationLayoutImageOption insertion."""
 
     @staticmethod
@@ -247,7 +238,6 @@
 
     def generate_image_option_sql(self, image_info: S3ImageInfo, source: str) -> tuple[str, str]:
         """Generate SQL statement for a single ImageOption and return both SQL and ID."""
->>>>>>> b2bcf5f9
         image_id = generate_uuid()
 
         # Validate and escape inputs  # nosec B608
