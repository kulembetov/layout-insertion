"""
Complete Figma to SQL Generator Integration
Self-contained file with all necessary classes included.
Fully compatible with config.py specifications.
"""

import json
import os
import requests
import re
import argparse
from typing import Dict, List, Any, Tuple, Optional
from dataclasses import dataclass, field
from enum import Enum
import config
import logging
import shutil

# Set up block logger dynamically based on output directory
block_logger = None
block_log_handler = None


def setup_block_logger(output_dir):
    global block_logger, block_log_handler
    if block_logger and block_log_handler:
        block_logger.removeHandler(block_log_handler)
    block_logger = logging.getLogger("block_processing")
    block_logger.setLevel(logging.INFO)
    log_path = os.path.join(output_dir, "figma.log")
    # Ensure the output directory exists
    os.makedirs(output_dir, exist_ok=True)
    block_log_handler = logging.FileHandler(log_path, mode="w", encoding="utf-8")
    block_log_handler.setFormatter(logging.Formatter("%(asctime)s - %(message)s"))
    block_logger.addHandler(block_log_handler)


# ================ Constants and Mappings ================

<<<<<<< HEAD
FIGMA_CONFIG = {
    "TARGET_WIDTH": 1200,
    "TARGET_HEIGHT": 675,
    "OUTPUT_DIR": "figma_extract",
    "OUTPUT_FILE": "extracted_data",
}

# Valid font weights - ONLY these are allowed
VALID_FONT_WEIGHTS = [300, 400, 700]

# Z-index defaults from config
Z_INDEX_DEFAULTS = {
    "background": 0,
    "watermark": 10,
    "figure": 1,
    "image": 2,
    "icon": 2,
    "infographik": 2,
    "table": 2,
    "text": 3,
    "slideTitle": 3,
    "subTitle": 3,
    "blockTitle": 3,
    "number": 3,
    "email": 3,
    "date": 3,
    "name": 3,
    "percentage": 3,
    "default": 1,
}

# Default dimensions from config
DEFAULT_DIMENSIONS = {
    "background": {"x": 0, "y": 0, "w": 1200, "h": 675},
    "slideTitle": {"x": 37, "y": 37, "w": 1125, "h": 85},
    "subTitle": {"x": 37, "y": 250, "w": 875, "h": 65},
    "blockTitle": {"x": 37, "y": 37, "w": 575, "h": 30},
    "text": {"x": 37, "y": 37, "w": 575, "h": 85},
    "number": {"x": 77, "y": 315, "w": 320, "h": 50},
    "default": {"x": 37, "y": 230, "w": 1125, "h": 405},
}

# Default styles from config
DEFAULT_STYLES = {
    "slideTitle": {
        "text_vertical": "top",
        "text_horizontal": "left",
        "font_size": 50,
        "weight": 700,
        "text_transform": "none",
    },
    "subTitle": {
        "text_vertical": "top",
        "text_horizontal": "left",
        "font_size": 25,
        "weight": 400,
        "text_transform": "none",
    },
    "blockTitle": {
        "text_vertical": "top",
        "text_horizontal": "left",
        "font_size": 25,
        "weight": 700,
        "text_transform": "none",
    },
    "text": {
        "text_vertical": "top",
        "text_horizontal": "left",
        "font_size": 20,
        "weight": 400,
        "text_transform": "none",
    },
    "number": {
        "text_vertical": "top",
        "text_horizontal": "center",
        "font_size": 50,
        "weight": 700,
        "text_transform": "none",
    },
    "default": {
        "text_vertical": "top",
        "text_horizontal": "left",
        "font_size": 20,
        "weight": 400,
        "text_transform": "none",
    },
}

# Slide type detection patterns
SLIDE_TYPE_PATTERNS = {
    "title": ["hero", "title", "cover"],
    "table": ["table", "grid"],
    "chart": ["chart", "graph", "data"],
    "infographics": ["infographic", "infographik", "visual"],
    "few_text": ["1cols", "2cols"],
    "optimal_text": ["3cols"],
    "many_text": ["4cols", "5cols", "6cols", "7cols", "8cols", "9cols", "10cols"],
}
=======
# All constants moved to config.py
>>>>>>> 9834cc0c

# ================ Data Classes and Enums ================


class FilterMode(Enum):
    ALL = "all"
    SPECIFIC_SLIDES = "specific_slides"
    SPECIFIC_BLOCKS = "specific_blocks"
    BY_TYPE = "by_type"


@dataclass
class FilterConfig:
    mode: FilterMode = FilterMode.ALL
    target_slides: List[int] = field(default_factory=list)
    target_block_types: List[str] = field(default_factory=list)
    target_containers: List[str] = field(default_factory=list)
    require_z_index: bool = True
    min_area: int = 0
    exclude_hidden: bool = True
    ready_to_dev_marker: Optional[str] = (
        None  # marker for 'ready to dev' (e.g., '[ready]')
    )


@dataclass
class ExtractedBlock:
    id: str
    figma_type: str
    sql_type: str
    name: str
    dimensions: Dict[str, int]
    styles: Dict[str, Any]
    slide_number: int
    parent_container: str
    is_target: bool = False
    has_corner_radius: bool = False
    corner_radius: List[int] = field(default_factory=lambda: [0, 0, 0, 0])
    text_content: str = None
    figure_info: Dict[str, Any] = field(default_factory=dict)
    precompiled_image_info: Dict[str, Any] = field(default_factory=dict)
    comment: Optional[str] = None
    comments: List[Dict[str, Any]] = field(default_factory=list)
    comment_count: int = 0



@dataclass
class ExtractedSlide:
    number: int
    container_name: str
    frame_name: str
    slide_type: str
    blocks: List[ExtractedBlock]
    frame_id: str
    dimensions: Dict[str, int]


# Place BlockTypeUtils before FigmaExtractor so it is always in scope
class BlockTypeUtils:
    @staticmethod
    def detect_block_type(node: dict) -> Tuple[str, str]:
        """Detect block type from a Figma node, returning (figma_type, sql_type). Always returns a valid sql_type."""
        name = node.get("name", "")
        node_type = node.get("type", "")
        clean_name = re.sub(r"\s*z-index.*$", "", name)
        # Check for explicit mappings first, prioritize longer patterns
        sorted_patterns = sorted(
            config.FIGMA_TO_SQL_BLOCK_MAPPING.items(),
            key=lambda x: len(x[0]),
            reverse=True,
        )
        for pattern, sql_type in sorted_patterns:
            if pattern in clean_name.lower():
                if sql_type in config.BLOCK_TYPES["block_layout_type_options"]:
                    return pattern, sql_type
        # Infer from Figma node type with helpers
        if node_type == "TEXT":
            sql_type = BlockTypeUtils._detect_text_block_type(clean_name)
            if sql_type in config.BLOCK_TYPES["block_layout_type_options"]:
                return sql_type, sql_type
        elif node_type == "RECTANGLE":
            sql_type = BlockTypeUtils._detect_rectangle_block_type(clean_name.lower())
            if sql_type in config.BLOCK_TYPES["block_layout_type_options"]:
                return sql_type, sql_type
        elif node_type in ["FRAME", "GROUP"]:
            sql_type = BlockTypeUtils._detect_frame_block_type(clean_name.lower())
            if sql_type in config.BLOCK_TYPES["block_layout_type_options"]:
                return sql_type, sql_type
        # Default fallback
        return "text", "text"

    @staticmethod
    def _normalize_type_name(name: str) -> str:
        # Lowercase, replace underscores/hyphens/spaces, split camelCase
        name = re.sub(r"([a-z])([A-Z])", r"\1_\2", name)  # camelCase to snake_case
        name = name.replace("-", "_").replace(" ", "_").lower()
        return name

    @staticmethod
    def _detect_text_block_type(name: str) -> str:
        # Canonical types mapping
        CANONICAL_TYPES = {
            "number": "number",
            "percentage": "percentage",
            "date": "date",
            "email": "email",
            "blocktitle": "blockTitle",
            "slidetitle": "slideTitle",
            "text": "text",
            "subtitle": "subTitle",
            "name": "name",
            "figure": "figure",
            "image": "image",
            "icon": "icon",
            "infographik": "infographik",
            "table": "table",
            "background": "background",
            "watermark": "watermark",
        }
        norm = BlockTypeUtils._normalize_type_name(name)
        norm_flat = norm.replace("_", "")
        for key, canonical in CANONICAL_TYPES.items():
            if key in norm_flat:
                return canonical
        return "text"

<<<<<<< HEAD
=======
    @staticmethod
    def _detect_rectangle_block_type(name: str) -> str:
        """Detect block type from rectangle node name."""
        # Canonical types mapping for rectangles
        CANONICAL_TYPES = {
            "background": "background",
            "image": "image",
            "figure": "figure",
            "icon": "icon",
            "infographik": "infographik",
            "table": "table",
            "watermark": "watermark",
        }
        norm = BlockTypeUtils._normalize_type_name(name)
        norm_flat = norm.replace("_", "")
        for key, canonical in CANONICAL_TYPES.items():
            if key in norm_flat:
                return canonical
        return "image"  # Default for rectangles

    @staticmethod
    def _detect_frame_block_type(name: str) -> str:
        """Detect block type from frame/group node name."""
        # Canonical types mapping for frames/groups
        CANONICAL_TYPES = {
            "background": "background",
            "image": "image",
            "figure": "figure",
            "icon": "icon",
            "infographik": "infographik",
            "table": "table",
            "watermark": "watermark",
            "text": "text",
            "blocktitle": "blockTitle",
            "slidetitle": "slideTitle",
            "subtitle": "subTitle",
            "number": "number",
            "email": "email",
            "date": "date",
            "name": "name",
            "percentage": "percentage",
        }
        norm = BlockTypeUtils._normalize_type_name(name)
        norm_flat = norm.replace("_", "")
        for key, canonical in CANONICAL_TYPES.items():
            if key in norm_flat:
                return canonical
        return "text"  # Default for frames/groups

>>>>>>> 9834cc0c

# ================ Text Utils ================


class TextUtils:
    @staticmethod
    def count_words(text: str) -> int:
        if not text:
            return 0
        return len([w for w in re.split(r"\s+", text) if w.strip()])

    @staticmethod
    def count_sentences(text: str) -> int:
        if not text:
            return 0
        split_result = [s for s in re.split(r"[.!?]", text)]
        n = len([s for s in split_result if s.strip()])
        return n if n > 0 else 1


# ================ Figure Utils ================


class FigureUtils:
    @staticmethod
    def extract_base_figure_name(name: str) -> str:
        """Extract the base figure name from a block name (e.g., 'figure (logoRfs_0)' -> 'logoRfs')."""
        if not name:
            return ""
        name_match = re.search(r"\(([^)]+)\)", name)
        if name_match:
            base_name = name_match.group(1)
            # Remove trailing _<number> if present
            base_name = re.sub(r"_(\d+)$", "", base_name)
            return base_name
        return name

    @staticmethod
    def extract_figure_index(name: str) -> str:
        """Extract the trailing index (e.g., '_2') from a figure name, or return ''."""
        if not name:
            return ""
        index_match = re.search(r"_(\d+)$", name)
        if index_match:
            return index_match.group(1)
        return ""


# ================ Block Utils ================


class BlockUtils:
    @staticmethod
    def build_block_dict(block, slide_config: dict = None) -> dict:
        """
        Build a block dictionary from an ExtractedBlock or dict and optional slide_config.
        This is the single source of truth for block dict construction.
        Adds figure_info and precompiled_image_info if relevant.
        Always includes both has_corner_radius (bool) and corner_radius (list of 4 ints).
        """
        get = (
            (lambda k: block.get(k, None))
            if isinstance(block, dict)
            else (lambda k: getattr(block, k, None))
        )
        block_dict = {
            "id": get("id"),
            "name": get("name"),
            "figma_type": get("figma_type"),
            "sql_type": get("sql_type"),
            "dimensions": get("dimensions"),
            "styles": get("styles"),
            "is_target": get("is_target"),
            "needs_null_styles": get("sql_type")
            in config.BLOCK_TYPES["null_style_types"],
            "needs_z_index": get("sql_type") in config.BLOCK_TYPES["z_index_types"],
            # Always include both fields for clarity and downstream use
            "has_corner_radius": (
                get("has_corner_radius")
                if get("has_corner_radius") is not None
                else False
            ),
            "corner_radius": (
                get("corner_radius")
                if get("corner_radius") is not None
                else [0, 0, 0, 0]
            ),
        }
        text_content = get("text_content")
        # Use existing 'words' if present in dict, else recalculate
        if isinstance(block, dict) and "words" in block and block["words"] is not None:
            block_dict["words"] = block["words"]
        else:
            block_dict["words"] = TextUtils.count_words(text_content)
        # No color/fontFamily in block_dict for any type
        # Always add figure_info and precompiled_image_info for consistency
        block_dict["figure_info"] = BlockUtils.extract_figure_info(block, slide_config)
        block_dict["precompiled_image_info"] = (
            BlockUtils.extract_precompiled_image_info(block, slide_config)
        )
<<<<<<< HEAD
=======
        # Add comment if present
        comment = get("comment")
        if comment:
            block_dict["comment"] = comment
>>>>>>> 9834cc0c
        return block_dict

    @staticmethod
    def extract_figure_info(block, slide_config=None):
        """Extract and return figure_info dict for a figure block, or None if not a figure."""
        if getattr(block, "sql_type", None) != "figure":
            return None
        info = {
            "id": getattr(block, "id", None),
            "name": getattr(block, "name", None),
        }
        return info

    @staticmethod
    def extract_precompiled_image_info(block, slide_config=None):
        """Extract and return precompiled_image_info dict for a precompiled image block, or None if not applicable."""
        if getattr(block, "sql_type", None) != "image":
            return None
        name = getattr(block, "name", "")
        if not name.lower().startswith("image precompiled"):
            return None
        info = {
            "id": getattr(block, "id", None),
            "name": name,
        }
        return info

    @staticmethod
    def extract_corner_radius_from_node(node: dict) -> tuple[bool, list[int]]:
        """Extract corner radius from a Figma node, returns (has_corner_radius, [tl, tr, br, bl])"""
        corner_radius = [0, 0, 0, 0]
        has_corner_radius = False
        if "cornerRadius" in node:
            radius = node["cornerRadius"]
            if isinstance(radius, (int, float)) and radius > 0:
                corner_radius = [int(radius)] * 4
                has_corner_radius = True
        if "rectangleCornerRadii" in node:
            radii = node["rectangleCornerRadii"]
            if isinstance(radii, list) and len(radii) == 4:
                corner_radius = [int(r) for r in radii]
                has_corner_radius = any(r > 0 for r in corner_radius)
        return has_corner_radius, corner_radius

    @staticmethod
    def get_node_property(node: dict, key: str, default=None):
        return node.get(key, default)

    @staticmethod
    def is_node_type(node: dict, node_type: str) -> bool:
        return node.get("type") == node_type


# Place ColorUtils before FigmaExtractor so it is always in scope
class ColorUtils:
    @staticmethod
    def extract_color_info(node: dict) -> tuple[Optional[str], Optional[str]]:
        """
        Extracts the first visible solid fill color and its variable/style from a Figma node.
        Returns (hex_color, color_variable_id).
        """
        fills = node.get("fills")
        if fills and isinstance(fills, list):
            for fill in fills:
                if (
                    fill.get("visible", True)
                    and fill.get("type") == "SOLID"
                    and "color" in fill
                ):
                    c = fill["color"]
                    r = int(round(c.get("r", 0) * 255))
                    g = int(round(c.get("g", 0) * 255))
                    b = int(round(c.get("b", 0) * 255))
                    a = fill.get("opacity", c.get("a", 1))
                    if a < 1:
                        hex_color = "#{:02x}{:02x}{:02x}{:02x}".format(
                            r, g, b, int(a * 255)
                        )
                    else:
                        hex_color = "#{:02x}{:02x}{:02x}".format(r, g, b)
                    # Extract variable/style if present
                    color_variable = None
                    if "boundVariables" in fill and "color" in fill["boundVariables"]:
                        color_variable = fill["boundVariables"]["color"].get("id")
                    elif "fillStyleId" in fill:
                        color_variable = fill["fillStyleId"]
                    return hex_color, color_variable
        # Fallback: check for direct color field
        color = node.get("color")
        if color and isinstance(color, str):
            return color.lower(), None
        return None, None


# ================ Font Utils ================


class FontUtils:
    @staticmethod
    def normalize_font_family(font_family: str) -> str:
        if not font_family:
            return ""
        return re.sub(
            r"[^a-z0-9_]",
            "",
            font_family.strip().lower().replace(" ", "_").replace("-", "_"),
        )

<<<<<<< HEAD
=======

# ================ Comment Utils ================


class CommentUtils:
    @staticmethod
    def clean_unicode_comment(comment: str) -> Optional[str]:
        """
        Clean Unicode comments that contain problematic characters.
        Returns None if the comment contains non-ASCII characters that would cause encoding issues.
        """
        if not comment:
            return None
        
        # Check if comment contains non-ASCII characters
        try:
            # Try to encode as ASCII to see if it contains Unicode
            comment.encode('ascii')
            return comment
        except UnicodeEncodeError:
            # Contains Unicode characters, return None to avoid encoding issues
            return None

    @staticmethod
    def extract_comment_from_node(node: dict) -> Optional[str]:
        """
        Extract comment from a Figma node.
        Comments can be stored in various fields depending on the Figma API version.
        """
        # Check for direct comment field
        if "comment" in node and node["comment"]:
            comment = str(node["comment"])
            return CommentUtils.clean_unicode_comment(comment)
        
        # Check for comments array
        if "comments" in node and isinstance(node["comments"], list):
            comments = node["comments"]
            if comments:
                # Return the first comment's message
                comment = str(comments[0].get("message", ""))
                return CommentUtils.clean_unicode_comment(comment)
        
        # Check for description field (sometimes used for comments)
        if "description" in node and node["description"]:
            comment = str(node["description"])
            return CommentUtils.clean_unicode_comment(comment)
        
        # Check for userData field which might contain comments
        if "userData" in node and isinstance(node["userData"], dict):
            user_data = node["userData"]
            if "comment" in user_data:
                comment = str(user_data["comment"])
                return CommentUtils.clean_unicode_comment(comment)
            if "description" in user_data:
                comment = str(user_data["description"])
                return CommentUtils.clean_unicode_comment(comment)
        
        return None

    @staticmethod
    def extract_all_comments_from_node(node: dict) -> List[str]:
        """
        Extract all comments from a Figma node.
        Returns a list of all comment messages.
        """
        comments = []
        
        # Check for comments array
        if "comments" in node and isinstance(node["comments"], list):
            for comment in node["comments"]:
                if isinstance(comment, dict) and "message" in comment:
                    cleaned_comment = CommentUtils.clean_unicode_comment(str(comment["message"]))
                    if cleaned_comment:
                        comments.append(cleaned_comment)
        
        # Check for direct comment field
        if "comment" in node and node["comment"]:
            cleaned_comment = CommentUtils.clean_unicode_comment(str(node["comment"]))
            if cleaned_comment:
                comments.append(cleaned_comment)
        
        # Check for description field
        if "description" in node and node["description"]:
            cleaned_comment = CommentUtils.clean_unicode_comment(str(node["description"]))
            if cleaned_comment:
                comments.append(cleaned_comment)
        
        # Check for userData field
        if "userData" in node and isinstance(node["userData"], dict):
            user_data = node["userData"]
            if "comment" in user_data:
                cleaned_comment = CommentUtils.clean_unicode_comment(str(user_data["comment"]))
                if cleaned_comment:
                    comments.append(cleaned_comment)
            if "description" in user_data:
                cleaned_comment = CommentUtils.clean_unicode_comment(str(user_data["description"]))
                if cleaned_comment:
                    comments.append(cleaned_comment)
        
        return comments

>>>>>>> 9834cc0c

# ================ Block Filter Utils ================


class BlockFilterUtils:
    @staticmethod
    def should_include_node_or_block(node_or_block, filter_config) -> bool:
        """
        Centralized logic for whether a node/block should be included based on filter_config.
        Handles z-index, marker, visibility, and filter mode.
        Accepts either a Figma node (dict) or an ExtractedBlock/dict.
        """
        # Handle both node and block
        get = (
            (lambda k: node_or_block.get(k, None))
            if isinstance(node_or_block, dict)
            else (lambda k: getattr(node_or_block, k, None))
        )
        # Exclude hidden
        if getattr(filter_config, "exclude_hidden", True) and get("visible") is False:
            return False
        # Marker check
        marker = getattr(filter_config, "ready_to_dev_marker", None)
        if marker:
            name = get("name") or ""
            if marker.lower() not in name.lower():
                return False
        # Z-index requirement
        if getattr(filter_config, "require_z_index", True):
            name = get("name") or ""
            if "z-index" not in name:
                return False
        # Filter mode logic
        mode = getattr(filter_config, "mode", None)
        if mode == FilterMode.ALL:
            return True
        if mode == FilterMode.SPECIFIC_SLIDES:
            slide_number = get("slide_number") or get("slideNumber")
            if slide_number is not None:
                return slide_number in getattr(filter_config, "target_slides", [])
        if mode == FilterMode.SPECIFIC_BLOCKS:
            sql_type = get("sql_type")
            if sql_type is not None:
                return sql_type in getattr(filter_config, "target_block_types", [])
        if mode == FilterMode.BY_TYPE:
            parent_container = get("parent_container")
            if parent_container is not None:
                return parent_container in getattr(
                    filter_config, "target_containers", []
                )
        return True


# ================ Logging Utility ================
class LogUtils:
    @staticmethod
    def log_block_event(message, level="info"):
        """Unified logging for block/frame events, respects config.VERBOSE."""
        global block_logger
        if block_logger:
            if level == "debug":
                block_logger.debug(message)
            else:
                block_logger.info(message)
        if hasattr(config, "VERBOSE") and getattr(config, "VERBOSE", False):
            print(message)


# ================ Figma Extractor Class ================
class FigmaExtractor:
    def __init__(
        self, file_id: str, token: str, filter_config: FilterConfig | None = None
    ):
        """Initialize the Figma extractor with file ID, access token and optional filter config.

        Args:
            file_id: The Figma file ID to extract from
            token: Figma access token for authentication
            filter_config: Optional configuration for filtering extracted elements
        """
        self.file_id = file_id
        self.token = token
        self.filter_config = filter_config or FilterConfig()
        self.headers = {"X-Figma-Token": token}
<<<<<<< HEAD
=======
        self.node_comments = self._fetch_comments()

    def _fetch_comments(self) -> dict:
        """Fetch comments from the Figma API and map them by node_id with full metadata."""
        try:
            response = requests.get(
                f"https://api.figma.com/v1/files/{self.file_id}/comments",
                headers=self.headers
            )
            response.raise_for_status()
            comments_data = response.json().get("comments", [])
            node_comments = {}
            
            for comment in comments_data:
                client_meta = comment.get("client_meta")
                comment_info = {
                    "message": comment.get("message", ""),
                    "user": comment.get("user", {}),
                    "created_at": comment.get("created_at"),
                    "resolved_at": comment.get("resolved_at"),
                    "comment_id": comment.get("id"),
                    "parent_id": comment.get("parent_id"),
                }
                
                if isinstance(client_meta, list):
                    for meta in client_meta:
                        node_id = meta.get("node_id")
                        if node_id:
                            node_comments.setdefault(node_id, []).append(comment_info)
                elif isinstance(client_meta, dict):
                    node_id = client_meta.get("node_id")
                    if node_id:
                        node_comments.setdefault(node_id, []).append(comment_info)
            
            LogUtils.log_block_event(f"Fetched {len(comments_data)} comments for {len(node_comments)} nodes")
            if node_comments:
                LogUtils.log_block_event(f"Comment distribution: {list(node_comments.keys())[:5]}...")  # Show first 5 node IDs
            return node_comments
        except Exception as e:
            LogUtils.log_block_event(f"Failed to fetch comments: {e}", level="debug")
            return {}
>>>>>>> 9834cc0c

    def round_to_nearest_five(self, value: float) -> int:
        """Round value to nearest 5"""
        return round(value / 5) * 5

    def extract_z_index(self, name: str) -> int:
        """Extract z-index from node name"""
        if "z-index" in name:
            parts = name.split("z-index")
            if len(parts) > 1:
                after = parts[1].strip()
                match = re.findall(r"\d+", after)
                if match:
                    return int(match[0])
        return 0

    def has_z_index_in_name(self, name: str) -> bool:
        """Check if name contains z-index"""
        return "z-index" in name

    def normalize_font_weight(self, weight: Any) -> int:
        """Normalize font weight to valid values (300, 400, 700)"""
        if weight is None:
            return 400

        try:
            weight_num = int(weight)
        except (ValueError, TypeError):
            return 400

        # Map font weights to nearest valid value
        if weight_num <= 350:
            return config.VALID_FONT_WEIGHTS[0]  # 300
        elif weight_num <= 550:
            return config.VALID_FONT_WEIGHTS[1]  # 400
        else:
            return config.VALID_FONT_WEIGHTS[2]  # 700

    def extract_text_styles(
        self, node: Dict[str, Any], sql_type: str
    ) -> Dict[str, Any]:
        """Extract text styling information with config defaults (no color)."""
        defaults = config.DEFAULT_STYLES.get(sql_type, config.DEFAULT_STYLES["default"])
        styles = {
            "textVertical": defaults["text_vertical"],
            "textHorizontal": defaults["text_horizontal"],
            "fontSize": defaults["font_size"],
            "weight": defaults["weight"],
            "textTransform": defaults["text_transform"],
        }
        style = node.get("style", {})
        if style:
            # Prefer Figma's actual values if present
            text_align_vertical = style.get("textAlignVertical", "").lower()
            if text_align_vertical in ["top", "middle", "bottom"]:
                styles["textVertical"] = text_align_vertical
            elif text_align_vertical == "center":
                styles["textVertical"] = "middle"
            # Figma's textAlignHorizontal: 'LEFT', 'CENTER', 'RIGHT' (case-insensitive)
            text_align_horizontal = style.get("textAlignHorizontal", "").lower()
            if text_align_horizontal in ["left", "center", "right"]:
                styles["textHorizontal"] = text_align_horizontal
            if "fontSize" in style:
                styles["fontSize"] = round(style["fontSize"])
            if "fontWeight" in style:
                styles["weight"] = self.normalize_font_weight(style["fontWeight"])
        return styles

    def extract_corner_radius(self, node: Dict[str, Any]) -> Tuple[bool, List[int]]:
        """Extract corner radius information"""
        corner_radius = [0, 0, 0, 0]  # Default: all corners 0
        has_corner_radius = False

        # Check for cornerRadius property
        if "cornerRadius" in node:
            radius = node["cornerRadius"]
            if isinstance(radius, (int, float)) and radius > 0:
                corner_radius = [int(radius)] * 4
                has_corner_radius = True

        # Check for individual corner radii
        if "rectangleCornerRadii" in node:
            radii = node["rectangleCornerRadii"]
            if isinstance(radii, list) and len(radii) == 4:
                corner_radius = [int(r) for r in radii]
                has_corner_radius = any(r > 0 for r in corner_radius)

        return has_corner_radius, corner_radius

    def is_target_frame(self, node: Dict[str, Any]) -> bool:
        """Check if node is a target frame, now supports 'ready to dev' marker"""
        if not BlockUtils.get_node_property(node, "absoluteBoundingBox"):
            return False
        # Check for 'ready to dev' marker if set
        marker = getattr(self.filter_config, "ready_to_dev_marker", None)
        if marker:
            name = BlockUtils.get_node_property(node, "name", "").lower()
            if marker.lower() not in name:
                return False
        # Check z-index requirement
        if self.filter_config.require_z_index and not self.has_z_index_in_name(
            BlockUtils.get_node_property(node, "name", "")
        ):
            return False
        abs_box = BlockUtils.get_node_property(node, "absoluteBoundingBox")
        # Check dimensions
<<<<<<< HEAD
        width_match = abs(abs_box["width"] - FIGMA_CONFIG["TARGET_WIDTH"]) < 1
        height_match = abs(abs_box["height"] - FIGMA_CONFIG["TARGET_HEIGHT"]) < 1
=======
        width_match = abs(abs_box["width"] - config.FIGMA_CONFIG["TARGET_WIDTH"]) < 1
        height_match = abs(abs_box["height"] - config.FIGMA_CONFIG["TARGET_HEIGHT"]) < 1
>>>>>>> 9834cc0c
        if not (width_match and height_match):
            return False
        # Check minimum area
        area = abs_box["width"] * abs_box["height"]
        if area < self.filter_config.min_area:
            return False
        return True

    def should_include_block(self, block: ExtractedBlock) -> bool:
        """Check if block should be included based on filter"""
        return BlockFilterUtils.should_include_node_or_block(block, self.filter_config)

    def detect_slide_type(self, container_name: str, slide_number: int) -> str:
        """Detect slide type using only config.py as the source of truth."""
        # Use config mapping for container name to slide number
        key = container_name.strip().lower()
        number = config.CONTAINER_NAME_TO_SLIDE_NUMBER.get(key, slide_number)
        # Use config mapping for slide number to type
        return config.SLIDE_NUMBER_TO_TYPE.get(number, "classic")

    def get_slide_number(self, parent_name: str) -> int:
        """Get slide number from parent container name (case-insensitive, trimmed). Use config.py as the only source of truth."""
        key = parent_name.strip().lower()
        return config.CONTAINER_NAME_TO_SLIDE_NUMBER.get(key, None)

    def extract_color_from_fills(self, node: dict) -> tuple[str | None, str | None]:
        # Replaced by ColorUtils.extract_color_info
        return ColorUtils.extract_color_info(node)

    def collect_blocks(
        self,
        node: Dict[str, Any],
        frame_origin: Dict[str, int],
        slide_number: int,
        parent_container: str,
    ) -> List[ExtractedBlock]:
        """Recursively collect blocks from a Figma node, filtering and normalizing as needed."""
        blocks = []
        if not BlockUtils.get_node_property(node, "absoluteBoundingBox"):
            return blocks
        if not BlockFilterUtils.should_include_node_or_block(node, self.filter_config):
            return blocks
        name = BlockUtils.get_node_property(node, "name", "")
        has_z = self.has_z_index_in_name(name)
        if has_z:
            figma_type, sql_type = BlockTypeUtils.detect_block_type(node)
            abs_box = BlockUtils.get_node_property(node, "absoluteBoundingBox")
            left = abs_box["x"] - frame_origin["x"]
            top = abs_box["y"] - frame_origin["y"]
            dimensions = {
                "x": round(left),
                "y": round(top),
                "w": round(abs_box["width"]),
                "h": round(abs_box["height"]),
            }
            name_lower = name.lower()
            is_precompiled = "precompiled" in name_lower
            should_skip = (
                sql_type == "image"
                and dimensions["x"] == 0
                and dimensions["y"] == 0
<<<<<<< HEAD
                and dimensions["w"] == 1200
                and dimensions["h"] == 675
=======
                and dimensions["w"] == config.FIGMA_CONFIG["TARGET_WIDTH"]
                and dimensions["h"] == config.FIGMA_CONFIG["TARGET_HEIGHT"]
>>>>>>> 9834cc0c
                and not is_precompiled
            )
            if should_skip:
                LogUtils.log_block_event(
<<<<<<< HEAD
                    f"Skipping {sql_type} block {name} (full image 1200x675)",
=======
                    f"Skipping {sql_type} block {name} (full image {config.FIGMA_CONFIG['TARGET_WIDTH']}x{config.FIGMA_CONFIG['TARGET_HEIGHT']})",
>>>>>>> 9834cc0c
                    level="debug",
                )
            else:
                styles = self.extract_text_styles(node, sql_type)
                z_index = self.extract_z_index(name)
                if z_index == 0:
                    z_index = config.Z_INDEX_DEFAULTS.get(
                        sql_type, config.Z_INDEX_DEFAULTS["default"]
                    )
                styles["zIndex"] = z_index
                has_corner_radius, corner_radius = BlockUtils.extract_corner_radius_from_node(node)
                text_content = None
                if sql_type in [
                    "text", "blockTitle", "slideTitle", "subTitle", "number", "email", "date", "name", "percentage"
                ] and BlockUtils.is_node_type(node, "TEXT"):
                    text_content = BlockUtils.get_node_property(node, "characters", None)
<<<<<<< HEAD
=======
                # Extract comment from the node or from fetched comments
                comment = CommentUtils.extract_comment_from_node(node)
                comments_list = []
                comment_count = 0
                
                # Attach Figma comments if available
                node_id = node.get("id")
                if node_id and node_id in self.node_comments:
                    figma_comments = self.node_comments[node_id]
                    comments_list.extend(figma_comments)
                    comment_count = len(figma_comments)
                    
                    LogUtils.log_block_event(f"Attaching {comment_count} comments to block {node_id} ({name})", level="debug")
                    
                    # Create a formatted comment string for backward compatibility
                    figma_messages = [c.get("message", "") for c in figma_comments if c.get("message")]
                    if figma_messages:
                        figma_comment_text = "\n".join(figma_messages)
                        comment = figma_comment_text if not comment else f"{comment}\n{figma_comment_text}"
                
                # Add node-level comment if present
                if comment and comment not in [c.get("message", "") for c in comments_list]:
                    comments_list.append({
                        "message": comment,
                        "source": "node_property",
                        "user": {},
                        "created_at": None,
                        "resolved_at": None,
                        "comment_id": None,
                        "parent_id": None,
                    })
                    comment_count += 1
                
>>>>>>> 9834cc0c
                block = ExtractedBlock(
                    id=node["id"],
                    figma_type=figma_type,
                    sql_type=sql_type,
                    name=name,
                    dimensions=dimensions,
                    styles=styles,
                    slide_number=slide_number,
                    parent_container=parent_container,
                    is_target=True,
                    has_corner_radius=has_corner_radius,
                    corner_radius=corner_radius,
                    text_content=text_content,
<<<<<<< HEAD
=======
                    comment=comment,
                    comments=comments_list,
                    comment_count=comment_count,
>>>>>>> 9834cc0c
                )
                if BlockFilterUtils.should_include_node_or_block(
                    block, self.filter_config
                ):
                    blocks.append(block)
<<<<<<< HEAD
                    LogUtils.log_block_event(f"Added {sql_type} block: {name}")
                    LogUtils.log_block_event(
                        f"Block processed | Slide: {slide_number} | Container: {parent_container} | Type: {sql_type} | Name: {name} | Dimensions: {dimensions} | Styles: {styles} | Text: {text_content if text_content else ''}",
=======
                    comment_info = ""
                    if comment_count > 0:
                        comment_sources = []
                        for c in comments_list:
                            source = c.get("source", "figma_api")
                            if source == "figma_api":
                                user = c.get("user", {}).get("handle", "unknown")
                                comment_sources.append(f"Figma({user})")
                            else:
                                comment_sources.append(source)
                        comment_info = f" | Comments: {comment_count} ({', '.join(comment_sources)})"
                    elif comment:
                        comment_info = f" | Comment: {comment}"
                    
                    LogUtils.log_block_event(
                        f"Block processed | Slide: {slide_number} | Container: {parent_container} | Type: {sql_type} | Name: {name} | Dimensions: {dimensions} | Styles: {styles} | Text: {text_content if text_content else ''}{comment_info}",
>>>>>>> 9834cc0c
                        level="debug",
                    )
        if BlockUtils.get_node_property(node, "children") and not (
            getattr(self.filter_config, "exclude_hidden", True)
            and BlockUtils.get_node_property(node, "visible") is False
        ):
            for node_child in BlockUtils.get_node_property(node, "children"):
                blocks.extend(
                    self.collect_blocks(
                        node_child, frame_origin, slide_number, parent_container
                    )
                )
        return blocks

    def _extract_slide_config(self, slide_node):
        """Extract slideConfig from the hidden slideColors table in the slide node, including color and fontFamily for each color layer."""
        config_dict = {}
        palette_colors = set()
        if not slide_node or not BlockUtils.get_node_property(slide_node, "children"):
            return config_dict, []
        for node_child in BlockUtils.get_node_property(slide_node, "children"):
            if BlockUtils.get_node_property(node_child, "name") == "slideColors":
                if block_logger:
                    block_logger.info(f"[slideColors] Found slideColors table in slide")
                for node_block in BlockUtils.get_node_property(node_child, "children", []):
                    block_type = BlockUtils.get_node_property(node_block, "name")
                    if block_logger:
                        block_logger.info(
                            f"[slideColors] Processing block type: {block_type}"
                        )
                    block_colors = {}
                    for color_group in BlockUtils.get_node_property(node_block, "children", []):
                        color_hex = BlockUtils.get_node_property(color_group, "name")
                        if color_hex:
                            color_hex = color_hex.lower()
                            palette_colors.add(color_hex)
                        if block_logger:
                            block_logger.info(
                                f"[slideColors] Processing color group: {color_hex}"
                            )
                        block_objs = []
                        for text_child in BlockUtils.get_node_property(color_group, "children", []):
                            if BlockUtils.is_node_type(text_child, "TEXT"):
                                text_obj = {}
                                color_val, color_var = ColorUtils.extract_color_info(
                                    text_child
                                )
                                text_obj["color"] = color_val
                                if color_var:
                                    text_obj["color_variable"] = color_var
                                font_family = None
                                if (
                                    "style" in text_child
                                    and "fontFamily" in text_child["style"]
                                ):
                                    font_family = text_child["style"]["fontFamily"]
                                text_obj["fontFamily"] = FontUtils.normalize_font_family(
                                    font_family
                                )
                                if block_type == "figure":
                                    idx = BlockUtils.get_node_property(text_child, "name", "").strip()
                                    text_obj["figureName"] = idx
                                    if block_logger:
                                        block_logger.info(
                                            f"[slideColors] Found figure in {color_hex}: name='{idx}', color={color_val}, font={font_family}"
                                        )
                                block_objs.append(text_obj)
                        block_colors[color_hex] = block_objs
                    config_dict[block_type] = block_colors
                    if block_logger:
                        block_logger.info(
                            f"[slideConfig] Block type '{block_type}': Found {len(block_colors)} color groups"
                        )
                        for color_hex, obj_list in block_colors.items():
                            block_logger.info(
                                f"[slideConfig]   Color '{color_hex}': {len(obj_list)} objects"
                            )
        return config_dict, sorted(palette_colors)

    def _update_figure_config_with_names(self, slide_config, blocks):
        # Collect all figure blocks with their info
        figure_blocks_info = []
        for block in blocks:
            if block.sql_type == "figure":
                base_name = FigureUtils.extract_base_figure_name(block.name)
                figure_blocks_info.append({"base_name": base_name, "block": block})
                if block_logger:
                    block_logger.info(
                        f"[figureBlocks] Found figure block: '{block.name}' -> base_name: '{base_name}'"
                    )
        new_figure_config = {}
        for color_hex, obj_list in slide_config["figure"].items():
            figure_objects = []

            # Process ALL figure entries from slideColors, not just the ones that have corresponding blocks
            for obj in obj_list:
                figure_name = obj.get("figureName", "")
                if figure_name:
                    # Try to find a matching block in the main structure
                    matching_block = None
                    for fig in figure_blocks_info:
                        base_name = fig["base_name"]
                        index_match = re.search(r"_(\d+)$", base_name)
                        if index_match and index_match.group(1) == figure_name:
                            matching_block = fig["block"]
                            break

                    # Create figure object for this entry
                    font_family = obj.get("fontFamily")
                    font_family = FontUtils.normalize_font_family(font_family)
                    fill = obj.get("color")

                    # Always try to extract the proper figure name from the figure blocks
                    clean_figure_name = figure_name  # Default to slideColors name

                    # Try to find a matching block to get the proper name
                    found_match = False
                    for fig in figure_blocks_info:
                        base_name = fig["base_name"]
                        index_match = re.search(r"_(\d+)$", base_name)
                        if index_match and index_match.group(1) == figure_name:
                            # Found matching block, extract proper name
                            clean_figure_name = re.sub(r"_(\d+)$", "", base_name)
                            if block_logger:
                                block_logger.info(
                                    f"[figureConfig] Found exact index match for '{figure_name}', using name: '{clean_figure_name}'"
                                )
                            found_match = True
                            break

                    # If no exact match, try to find by z-index or other patterns
                    if not found_match:
                        for fig in figure_blocks_info:
                            base_name = fig["base_name"]
                            # Try to match by z-index if available
                            z_index_match = re.search(
                                r"z-index\s*(\d+)", fig["block"].name
                            )
                            if z_index_match and z_index_match.group(1) == figure_name:
                                clean_figure_name = re.sub(r"_(\d+)$", "", base_name)
                                if block_logger:
                                    block_logger.info(
                                        f"[figureConfig] Found z-index match for '{figure_name}', using name: '{clean_figure_name}'"
                                    )
                                found_match = True
                                break

                    # If still no match, try to find by position in the list (assuming order matters)
                    if not found_match and len(figure_blocks_info) > 0:
                        # Use the first available block name as fallback
                        first_block = figure_blocks_info[0]
                        clean_figure_name = re.sub(
                            r"_(\d+)$", "", first_block["base_name"]
                        )
                        if block_logger:
                            block_logger.info(
                                f"[figureConfig] No match found for '{figure_name}', using fallback name: '{clean_figure_name}'"
                            )

                    if block_logger:
                        if matching_block:
                            block_logger.info(
                                f"[figureConfig] MATCHED: color {color_hex}, figure '{figure_name}' -> color: {fill}, font: {font_family}"
                            )
                        else:
                            block_logger.info(
                                f"[figureConfig] NO BLOCK MATCH: color {color_hex}, figure '{figure_name}' -> color: {fill}, font: {font_family}"
                            )

                    figure_obj = {
                        "color": fill,
                        "fontFamily": font_family,
                        "figureName": clean_figure_name,
                    }
                    figure_objects.append(figure_obj)

            new_figure_config[color_hex] = figure_objects
        slide_config["figure"] = new_figure_config

        # Summary logging
        if block_logger:
            block_logger.info(
                f"[figureConfig] SUMMARY: Processed {len(figure_blocks_info)} figure blocks"
            )
            for fig_info in figure_blocks_info:
                clean_name = re.sub(r"_(\d+)$", "", fig_info["base_name"])
                block_logger.info(
                    f"[figureConfig] Block '{fig_info['base_name']}' -> looking for '{clean_name}' in slideColors"
                )

    def traverse_and_extract(
        self, node: Dict[str, Any], parent_name: str = ""
    ) -> List[ExtractedSlide]:
        """Traversal with filtering"""
        slides = []

        if self.is_target_frame(node):
            LogUtils.log_block_event(f"Found target frame: \"{node['name']}\"")
            LogUtils.log_block_event(f'Parent container: "{parent_name}"')

            frame_origin = {
                "x": node["absoluteBoundingBox"]["x"],
                "y": node["absoluteBoundingBox"]["y"],
            }

            slide_number = self.get_slide_number(parent_name)

            # Skip if not in target slides (when filtering by specific slides)
            if (
                self.filter_config.mode == FilterMode.SPECIFIC_SLIDES
                and slide_number not in self.filter_config.target_slides
            ):
                return slides

            slide_type = self.detect_slide_type(parent_name, slide_number)

            blocks = self.collect_blocks(node, frame_origin, slide_number, parent_name)

            if blocks or self.filter_config.mode == FilterMode.ALL:
                slide = ExtractedSlide(
                    number=slide_number,
                    container_name=parent_name,
                    frame_name=node["name"],
                    slide_type=slide_type,
                    blocks=blocks,
                    frame_id=node["id"],
                    dimensions={
<<<<<<< HEAD
                        "w": FIGMA_CONFIG["TARGET_WIDTH"],
                        "h": FIGMA_CONFIG["TARGET_HEIGHT"],
=======
                        "w": config.FIGMA_CONFIG["TARGET_WIDTH"],
                        "h": config.FIGMA_CONFIG["TARGET_HEIGHT"],
>>>>>>> 9834cc0c
                    },
                )
                # Attach the original node for color extraction
                slide._figma_node = node
                slides.append(slide)
                LogUtils.log_block_event(
                    f"Slide {slide_number} ({slide_type}) with {len(blocks)} blocks"
                )

            return slides

        # Continue traversing children
        if node.get("children"):
            for child in node["children"]:
                child_slides = self.traverse_and_extract(child, node["name"])
                slides.extend(child_slides)

        return slides

    def extract_data(self) -> Dict[str, Any]:
        """Main extraction method. Returns extracted slides and metadata, or error info on failure."""
        try:
            response = requests.get(
                f"https://api.figma.com/v1/files/{self.file_id}", headers=self.headers
            )
            response.raise_for_status()
            data = response.json()

            pages = BlockUtils.get_node_property(data["document"], config.FIGMA_KEY_CHILDREN, [])
            all_slides = []

            for page in pages:
                LogUtils.log_block_event(
                    f"\nProcessing page: {BlockUtils.get_node_property(page, config.FIGMA_KEY_NAME, 'Unnamed')}"
                )
                page_slides = self.traverse_and_extract(page)
                all_slides.extend(page_slides)

            # Generate summary
            summary = {
                "total_slides": len(all_slides),
                "total_blocks": sum(len(slide.blocks) for slide in all_slides),
                "slide_types": {},
                "block_types": {},
                "slide_distribution": {},
            }

            for slide in all_slides:
                slide_type = slide.slide_type
                summary["slide_types"][slide_type] = (
                    summary["slide_types"].get(slide_type, 0) + 1
                )
                summary["slide_distribution"][slide.number] = slide.container_name

                for block in slide.blocks:
                    block_type = block.sql_type
                    summary["block_types"][block_type] = (
                        summary["block_types"].get(block_type, 0) + 1
                    )

            return {
                "metadata": {
                    "file_id": self.file_id,
<<<<<<< HEAD
                    "figma_config": FIGMA_CONFIG,
=======
                    "figma_config": config.FIGMA_CONFIG,
>>>>>>> 9834cc0c
                    "extraction_summary": summary,
                    "filter_config": {
                        "mode": self.filter_config.mode.value,
                        "target_slides": self.filter_config.target_slides,
                        "target_block_types": self.filter_config.target_block_types,
                        "target_containers": self.filter_config.target_containers,
                    },
                    "sql_generator_compatibility": {
                        "valid_block_types": config.BLOCK_TYPES[
                            "block_layout_type_options"
                        ],
<<<<<<< HEAD
                        "valid_font_weights": VALID_FONT_WEIGHTS,
=======
                        "valid_font_weights": config.VALID_FONT_WEIGHTS,
>>>>>>> 9834cc0c
                        "slide_layout_types": config.SLIDE_LAYOUT_TYPES,
                    },
                },
                "slides": [self._slide_to_dict(slide) for slide in all_slides],
            }

        except requests.exceptions.RequestException as e:
            LogUtils.log_block_event(f"Request error: {e}", level="debug")
            return {
                "metadata": {"file_id": self.file_id, "error": f"Request error: {e}"},
                "slides": [],
            }
        except Exception as e:
            LogUtils.log_block_event(f"Unexpected error: {e}", level="debug")
            return {
                "metadata": {"file_id": self.file_id, "error": f"Unexpected error: {e}"},
                "slides": [],
            }

    def _slide_to_dict(self, slide: ExtractedSlide) -> Dict[str, Any]:
        """Convert slide object to dictionary, using only the text block with the most text for sentence count. Remove debug logs. Add slideColors extraction."""
        # Find the text block with the longest text_content
        max_text_block = None
        max_len = 0
        for block in slide.blocks:
            if block.sql_type == "text":
                text_content = getattr(block, "text_content", None)
                if text_content and len(text_content) > max_len:
                    max_text_block = block
                    max_len = len(text_content)
        sentence_count = 1
        if max_text_block:
            text_content = getattr(max_text_block, "text_content", None)
            sentence_count = TextUtils.count_sentences(text_content)
        if sentence_count == 0:
            sentence_count = 1
        # Extract slideConfig and palette colors if available
        slide_config = {}
        presentation_palette_colors = []
        figma_node = getattr(slide, "_figma_node", None)
        if figma_node:
            slide_config, presentation_palette_colors = self._extract_slide_config(
                figma_node
            )
            # Build mapping from figure numbers to actual figure names and update slideConfig
            if "figure" in slide_config:
                self._update_figure_config_with_names(slide_config, slide.blocks)
        return {
            "slide_number": slide.number,
            "container_name": slide.container_name,
            "frame_name": slide.frame_name,
            "slide_type": slide.slide_type,
            "sentences": sentence_count,
            "frame_id": slide.frame_id,
            "dimensions": slide.dimensions,
            "folder_name": config.SLIDE_NUMBER_TO_FOLDER.get(slide.number, "other"),
            "blocks": [
                self._block_to_dict(block, slide_config) for block in slide.blocks
            ],
            "block_count": len(slide.blocks),
            "slideConfig": slide_config,
            "presentationPaletteColors": presentation_palette_colors,
        }

    def _block_to_dict(
        self, block: ExtractedBlock, slide_config=None
    ) -> Dict[str, Any]:
        # Now just call build_block_dict for all block dict construction
        return BlockUtils.build_block_dict(block, slide_config)

    def save_results(self, data: Dict[str, Any], output_file: str | None) -> str:
        """Save extracted data to file"""
        if not data:
            return ""
<<<<<<< HEAD
        if not os.path.exists(FIGMA_CONFIG["OUTPUT_DIR"]):
            os.makedirs(FIGMA_CONFIG["OUTPUT_DIR"])
=======
        if not os.path.exists(config.FIGMA_CONFIG["OUTPUT_DIR"]):
            os.makedirs(config.FIGMA_CONFIG["OUTPUT_DIR"])
>>>>>>> 9834cc0c

        if not output_file:
            output_file = f"{config.FIGMA_CONFIG['OUTPUT_DIR']}/{config.FIGMA_CONFIG['OUTPUT_FILE']}_config_compatible.json"

        with open(output_file, "w", encoding="utf-8") as f:
            json.dump(data, f, indent=2, ensure_ascii=False)

        LogUtils.log_block_event(f"\nData saved: {output_file}")

        # Print detailed summary
        metadata = data.get("metadata", {})
        summary = metadata.get("extraction_summary", {})
        LogUtils.log_block_event(f"\nEXTRACTION SUMMARY:")
        LogUtils.log_block_event(f"   Total slides: {summary.get('total_slides', 0)}")
        LogUtils.log_block_event(f"   Total blocks: {summary.get('total_blocks', 0)}")
        LogUtils.log_block_event(f"   Slide types: {summary.get('slide_types', {})}")
        LogUtils.log_block_event(f"   Block types: {summary.get('block_types', {})}")
        LogUtils.log_block_event(
            f"   Distribution: {summary.get('slide_distribution', {})}"
        )

        return output_file


# ================ Integration Classes ================


class FigmaToSQLIntegrator:
    """Integrates Figma extraction with SQL generation"""

    def __init__(self, figma_file_id: str, figma_token: str):
        self.figma_file_id = figma_file_id
        self.figma_token = figma_token

    def extract_specific_slides(self, slide_numbers: List[int]) -> Dict[str, Any]:
        """Extract specific slides from Figma"""
        filter_config = FilterConfig(
            mode=FilterMode.SPECIFIC_SLIDES,
            target_slides=slide_numbers,
            require_z_index=True,
        )

        extractor = FigmaExtractor(self.figma_file_id, self.figma_token, filter_config)

        return extractor.extract_data()

    def extract_by_block_types(self, block_types: List[str]) -> Dict[str, Any]:
        """Extract slides containing specific block types"""
        filter_config = FilterConfig(
            mode=FilterMode.SPECIFIC_BLOCKS, target_block_types=block_types
        )

        extractor = FigmaExtractor(self.figma_file_id, self.figma_token, filter_config)

        return extractor.extract_data()

    def extract_by_containers(self, container_names: List[str]) -> Dict[str, Any]:
        """Extract slides from specific containers"""
        filter_config = FilterConfig(
            mode=FilterMode.BY_TYPE, target_containers=container_names
        )

        extractor = FigmaExtractor(self.figma_file_id, self.figma_token, filter_config)

        return extractor.extract_data()

    def prepare_sql_generator_input(
        self, figma_data: Dict[str, Any]
    ) -> List[Dict[str, Any]]:
        """Convert Figma data to format suitable for SQL Generator with config compatibility. Now includes slideConfig and presentationPaletteColors for each slide."""
        sql_input = []
        for slide in figma_data.get("slides", []):
            is_last = slide["slide_number"] == -1
            presentation_layout_id = config.DEFAULT_VALUES.get("presentation_layout_id")
            slide_input = {
                "slide_layout_name": slide["frame_name"],
                "slide_layout_number": slide["slide_number"],
                "slide_type": slide["slide_type"],
                "presentation_layout_id": presentation_layout_id,
                "is_last": is_last,
                "folder_name": slide.get("folder_name", "other"),
                "blocks": [],
                "auto_blocks": self._get_auto_blocks_for_slide(slide, is_last),
                "sql_config": {
                    "needs_background": config.AUTO_BLOCKS.get("add_background", True),
                    "needs_watermark": config.AUTO_BLOCKS.get("add_watermark", False)
                    or is_last,
                    "default_color": config.DEFAULT_COLOR,
                    "color_settings_id": config.DEFAULT_COLOR_SETTINGS_ID,
                },
                "slideConfig": slide.get("slideConfig", {}),
                "presentationPaletteColors": slide.get("presentationPaletteColors", []),
            }
            slide_config = slide.get("slideConfig", {})
            for block in slide["blocks"]:
                # Always use build_block_dict for block dict construction
                block_dict = BlockUtils.build_block_dict(block, slide_config)
                block_input = {
                    "id": block_dict.get("id", ""),
                    "type": block_dict.get("sql_type", ""),
                    "name": block_dict.get("name", ""),
                    "dimensions": block_dict.get("dimensions", {}),
                    "styles": dict(block_dict.get("styles", {})),
                    "needs_null_styles": block_dict.get("needs_null_styles", False),
                    "needs_z_index": block_dict.get("needs_z_index", False),
                    "corner_radius": block_dict.get("corner_radius"),
                    "sql_ready": True,
                    "words": block_dict.get("words", 0),
                    "figure_info": block_dict.get("figure_info"),
                    "precompiled_image_info": block_dict.get("precompiled_image_info"),
<<<<<<< HEAD
=======
                    "comment": block_dict.get("comment"),
>>>>>>> 9834cc0c
                }
                # Do NOT add color/fontFamily to block_input["styles"]
                slide_input["blocks"].append(block_input)
            sql_input.append(slide_input)
        return sql_input

    def _get_auto_blocks_for_slide(
        self, slide: Dict[str, Any], is_last: bool
    ) -> Dict[str, Any]:
        """Get automatic blocks configuration for a slide"""
        auto_blocks = {}

        # Background block
        if config.AUTO_BLOCKS.get("add_background", True):
            auto_blocks["background"] = {
                "type": "background",
                "color": config.AUTO_BLOCKS["background"]["color"],
                "dimensions": config.AUTO_BLOCKS["background"]["dimensions"],
            }

        # Watermark blocks
        if is_last:
            auto_blocks["watermark"] = {
                "type": "watermark",
                "dimensions": config.AUTO_BLOCKS["last_slide"]["watermark1"][
                    "dimensions"
                ],
            }
        elif config.AUTO_BLOCKS.get("add_watermark", False):
            auto_blocks["watermark"] = {
                "type": "watermark",
                "dimensions": config.AUTO_BLOCKS["watermark"]["dimensions"],
            }

        return auto_blocks

    def _convert_styles_for_sql(
        self, figma_styles: Dict[str, Any], block_type: str
    ) -> Dict[str, Any]:
        """Convert Figma styles to SQL Generator format with config defaults"""
        # Use config defaults as base
        defaults = config.DEFAULT_STYLES.get(
            block_type, config.DEFAULT_STYLES["default"]
        )

<<<<<<< HEAD
        # Ensure font weight is valid (300, 400, 700)
        weight = figma_styles.get("weight", defaults["weight"])
        if weight not in [300, 400, 700]:
=======
        # Ensure font weight is valid
        weight = figma_styles.get("weight", defaults["weight"])
        if weight not in config.VALID_FONT_WEIGHTS:
>>>>>>> 9834cc0c
            if weight <= 350:
                weight = config.VALID_FONT_WEIGHTS[0]  # 300
            elif weight <= 550:
                weight = config.VALID_FONT_WEIGHTS[1]  # 400
            else:
<<<<<<< HEAD
                weight = 700
=======
                weight = config.VALID_FONT_WEIGHTS[2]  # 700
>>>>>>> 9834cc0c

        return {
            "textVertical": figma_styles.get("textVertical", defaults["text_vertical"]),
            "textHorizontal": figma_styles.get(
                "textHorizontal", defaults["text_horizontal"]
            ),
            "fontSize": figma_styles.get("fontSize", defaults["font_size"]),
            "weight": weight,
            "textTransform": figma_styles.get(
                "textTransform", defaults["text_transform"]
            ),
        }

    def generate_sql_for_slides(
        self, slide_numbers: List[int], output_dir: str = "sql_output"
    ):
        """Complete pipeline: extract from Figma and generate SQL with config compatibility"""
        LogUtils.log_block_event(f"Extracting slides {slide_numbers} from Figma...")
        # Remove output directory if it exists
        if os.path.exists(output_dir):
            LogUtils.log_block_event(
                f"Removing existing output directory: {output_dir}"
            )
            shutil.rmtree(output_dir)
            LogUtils.log_block_event(f"Removed output directory: {output_dir}")
        os.makedirs(output_dir, exist_ok=True)
        LogUtils.log_block_event(f"Created output directory: {output_dir}")
        # Set up block logger in the output directory
        setup_block_logger(output_dir)
        # Extract from Figma
        figma_data = self.extract_specific_slides(slide_numbers)
        if not figma_data:
            LogUtils.log_block_event("Failed to extract data from Figma")
            return
        # Print how many slides were extracted
        print(f"Extracted {len(figma_data.get('slides', []))} slides from Figma.")
        # Save extracted data
<<<<<<< HEAD
        with open(f"{output_dir}/figma_extract.json", "w") as f:
            json.dump(figma_data, f, indent=2)
        # Prepare for SQL Generator
        sql_input = self.prepare_sql_generator_input(figma_data)
        # Save SQL input format
        with open(f"{output_dir}/sql_generator_input.json", "w") as f:
            json.dump(sql_input, f, indent=2)
=======
        with open(f"{output_dir}/figma_extract.json", "w", encoding="utf-8") as f:
            json.dump(figma_data, f, indent=2, ensure_ascii=False)
        # Prepare for SQL Generator
        sql_input = self.prepare_sql_generator_input(figma_data)
        # Save SQL input format
        with open(f"{output_dir}/sql_generator_input.json", "w", encoding="utf-8") as f:
            json.dump(sql_input, f, indent=2, ensure_ascii=False)
>>>>>>> 9834cc0c
        # Generate ready-to-use SQL files for each slide
        self._generate_sql_files(sql_input, output_dir)
        LogUtils.log_block_event("\nProcessing complete!")
        LogUtils.log_block_event(
            f"   Extracted {len(figma_data.get('slides', []))} slides"
        )
        LogUtils.log_block_event(
            f"   Generated {len(sql_input)} SQL-ready configurations"
        )
        LogUtils.log_block_event(f"   Files saved to {output_dir}/")
        # Generate instructions for SQL Generator
        self._generate_sql_instructions(sql_input, output_dir)

    def _generate_sql_files(self, sql_input: List[Dict[str, Any]], output_dir: str):
        """Generate individual SQL files for each slide"""
        sql_dir = f"{output_dir}/sql_files"
        os.makedirs(sql_dir, exist_ok=True)

        for i, slide in enumerate(sql_input):
            sql_content = self._create_sql_for_slide(slide)
            filename = f"slide_{slide['slide_layout_number']:02d}_{slide['slide_layout_name']}.sql"

<<<<<<< HEAD
            with open(f"{sql_dir}/{filename}", "w") as f:
=======
            with open(f"{sql_dir}/{filename}", "w", encoding="utf-8") as f:
>>>>>>> 9834cc0c
                f.write(sql_content)

            LogUtils.log_block_event(f"   Generated SQL: {filename}")

    def _create_sql_for_slide(self, slide: Dict[str, Any]) -> str:
        """Create SQL content for a single slide using config templates"""
        lines = []
        lines.append(
            f"-- Slide {slide['slide_layout_number']}: {slide['slide_layout_name']}"
        )
        lines.append(f"-- Type: {slide['slide_type']}")
        lines.append(f"-- Blocks: {len(slide['blocks'])}")
        lines.append(f"-- Generated from Figma extraction")
        lines.append("")

        # Add configuration comments
        lines.append("-- CONFIGURATION FOR SQL GENERATOR:")
        lines.append(f"-- Slide Layout Name: {slide['slide_layout_name']}")
        lines.append(f"-- Slide Layout Number: {slide['slide_layout_number']}")
        lines.append(f"-- Slide Type: {slide['slide_type']}")
        lines.append(f"-- Is Last: {slide['is_last']}")
        lines.append(f"-- Presentation Layout ID: {slide['presentation_layout_id']}")
        lines.append("")

        # Add auto blocks info
        if slide.get("auto_blocks"):
            lines.append("-- AUTO BLOCKS:")
            for block_name, block_config in slide["auto_blocks"].items():
                lines.append(f"--   {block_name}: {block_config}")
            lines.append("")

        # Add blocks info
        lines.append("-- BLOCKS TO CREATE:")
        for i, block in enumerate(slide["blocks"]):
            lines.append(f"-- Block {i+1}: {block['type']}")
            lines.append(f"--   Name: {block['name']}")
            lines.append(f"--   Dimensions: {block['dimensions']}")
            lines.append(f"--   Z-Index: {block['styles'].get('zIndex', 'N/A')}")
            lines.append(f"--   Styles: {block['styles']}")
            if block.get("corner_radius"):
                lines.append(f"--   Corner Radius: {block['corner_radius']}")
            if block.get("comment"):
                lines.append(f"--   Comment: {block['comment']}")
            lines.append("")

        lines.append(
            "-- Run the SQL Generator with these parameters to create the actual SQL inserts"
        )

        return "\n".join(lines)

    def _generate_sql_instructions(
        self, sql_input: List[Dict[str, Any]], output_dir: str
    ):
        """Generate comprehensive instructions for using with SQL Generator"""
        instructions = []
        instructions.append("# SQL Generator Instructions")
        instructions.append(
            "Based on extracted Figma data with full config.py compatibility"
        )
        instructions.append("=" * 60)
        instructions.append("")

        instructions.append("## Quick Start")
        instructions.append("1. Import the config module into your SQL Generator")
        instructions.append("2. Use the data from sql_generator_input.json")
        instructions.append(
            "3. All font weights are normalized to valid values (300, 400, 700)"
        )
        instructions.append(
            "4. All block types are validated against config.VALID_BLOCK_TYPES"
        )
        instructions.append("")

        instructions.append("## Configuration Summary")
        instructions.append(f"- Default Color: {config.DEFAULT_COLOR}")
        instructions.append(f"- Color Settings ID: {config.DEFAULT_COLOR_SETTINGS_ID}")
        instructions.append(f"- Miniatures Base Path: {config.MINIATURES_BASE_PATH}")
        instructions.append(
            f"- Add Background: {config.AUTO_BLOCKS.get('add_background', True)}"
        )
        instructions.append(
            f"- Add Watermark: {config.AUTO_BLOCKS.get('add_watermark', False)}"
        )
        instructions.append("")

        # Generate per-slide instructions
        for i, slide in enumerate(sql_input):
            instructions.append(f"## Slide {i+1}: {slide['slide_layout_name']}")
            instructions.append(f"**Configuration:**")
            instructions.append(f"- Slide Number: {slide['slide_layout_number']}")
            instructions.append(
                f"- Slide Type: {slide['slide_type']} ({config.SLIDE_LAYOUT_TYPES.get(slide['slide_type'], 'unknown')})"
            )
            instructions.append(f"- Is Last: {slide['is_last']}")
            instructions.append(f"- Folder: {slide.get('folder_name', 'other')}")
            instructions.append(f"- Total Blocks: {len(slide['blocks'])}")

            # Auto blocks
            if slide.get("auto_blocks"):
                instructions.append(f"**Auto Blocks:**")
                for block_name, block_info in slide["auto_blocks"].items():
                    instructions.append(
                        f"- {block_name.title()}: {block_info['type']}"
                    )

            instructions.append(f"**User Blocks:**")
            for j, block in enumerate(slide["blocks"]):
                instructions.append(f"  {j+1}. **{block['type']}** - {block['name']}")
                instructions.append(f"     - Dimensions: {block['dimensions']}")
                instructions.append(f"     - Z-Index: {block['styles'].get('zIndex', 'N/A')}")
                instructions.append(f"     - Null Styles: {block['needs_null_styles']}")

                if not block["needs_null_styles"]:
                    styles = block["styles"]
                    font_size = styles.get("fontSize") or styles.get("font_size") or "-"
                    weight = styles.get("weight") or "-"
                    instructions.append(f"     - Font: {font_size}px, weight {weight}")
                    instructions.append(
                        f"     - Alignment: {styles.get('textVertical', '-') } / {styles.get('textHorizontal', '-')}"
                    )

                if block.get("corner_radius"):
                    instructions.append(
                        f"     - Corner Radius: {block['corner_radius']}"
                    )
<<<<<<< HEAD
=======
                
                # Add comment information if present
                if block.get("comment"):
                    instructions.append(f"     - Comment: {block['comment']}")
                
>>>>>>> 9834cc0c
                instructions.append("")

            instructions.append("")

        # Add SQL Generator command examples
        instructions.append("## SQL Generator Commands")
        instructions.append("Run these commands in your SQL Generator:")
        instructions.append("```python")
        instructions.append("import config")
        instructions.append("from sql_generator import SQLGenerator")
        instructions.append("")
        instructions.append("generator = SQLGenerator(config)")
        instructions.append("# Use the extracted data to populate the generator")
        instructions.append("generator.run()")
        instructions.append("```")
        instructions.append("")

        instructions.append("## Files Generated")
        instructions.append("- `figma_extract.json`: Raw Figma extraction data")
        instructions.append(
            "- `sql_generator_input.json`: Processed data ready for SQL Generator"
        )
        instructions.append(
            "- `sql_files/`: Individual SQL configuration files for each slide"
        )
        instructions.append("- `sql_instructions.md`: This instruction file")

<<<<<<< HEAD
        with open(f"{output_dir}/sql_instructions.md", "w") as f:
=======
        with open(f"{output_dir}/sql_instructions.md", "w", encoding="utf-8") as f:
>>>>>>> 9834cc0c
            f.write("\n".join(instructions))


# Usage Examples
def example_usage():
    """Examples of how to use the integration with config compatibility"""

    # Initialize integrator
    integrator = FigmaToSQLIntegrator(
        figma_file_id="YOUR_FIGMA_FILE_ID", figma_token="YOUR_FIGMA_TOKEN"
    )

    # Example 1: Extract specific slides with full SQL generation
    LogUtils.log_block_event(
        "Example 1: Extract slides 1, 3, and 5 with SQL generation"
    )
    integrator.generate_sql_for_slides([1, 3, 5], "output/hero_and_cols")

    # Example 2: Extract slides with tables (will be automatically typed as 'table')
    LogUtils.log_block_event("\nExample 2: Extract slides containing tables")
    table_data = integrator.extract_by_block_types(["table"])
    if table_data:
        sql_input = integrator.prepare_sql_generator_input(table_data)
        LogUtils.log_block_event(
            f"Found {len(sql_input)} slides with tables, ready for SQL Generator"
        )

        # Save for SQL Generator
        os.makedirs("output/tables", exist_ok=True)
<<<<<<< HEAD
        with open("output/tables/table_slides_config.json", "w") as f:
            json.dump(sql_input, f, indent=2)
=======
        with open("output/tables/table_slides_config.json", "w", encoding="utf-8") as f:
            json.dump(sql_input, f, indent=2, ensure_ascii=False)
>>>>>>> 9834cc0c

    # Example 3: Extract hero and infographics slides
    LogUtils.log_block_event(
        "\nExample 3: Extract from hero and infographics containers"
    )
    container_data = integrator.extract_by_containers(["hero", "infographics"])
    if container_data:
        sql_input = integrator.prepare_sql_generator_input(container_data)
        LogUtils.log_block_event(
            f"Found {len(sql_input)} slides from specified containers"
        )

        # Show configuration details
        for slide in sql_input:
            LogUtils.log_block_event(
                f"  • Slide {slide['slide_layout_number']}: {slide['slide_layout_name']}"
            )
            LogUtils.log_block_event(
                f"    Type: {slide['slide_type']}, Blocks: {len(slide['blocks'])}"
            )
            LogUtils.log_block_event(
                f"    Auto blocks: {list(slide['auto_blocks'].keys())}"
            )

    # Example 4: Extract all slides and generate comprehensive SQL package
    LogUtils.log_block_event("\nExample 4: Extract all slides for full presentation")
    all_data = integrator.extract_specific_slides(
        list(range(1, 15)) + [-1]
    )  # All slides including last
    if all_data:
        sql_input = integrator.prepare_sql_generator_input(all_data)

        # Generate complete SQL package
        output_dir = "output/complete_presentation"
        os.makedirs(output_dir, exist_ok=True)

        # Save by slide type for organization
        by_type = {}
        for slide in sql_input:
            slide_type = slide["slide_type"]
            if slide_type not in by_type:
                by_type[slide_type] = []
            by_type[slide_type].append(slide)

        for slide_type, slides in by_type.items():
            type_dir = f"{output_dir}/{slide_type}"
            os.makedirs(type_dir, exist_ok=True)
<<<<<<< HEAD
            with open(f"{type_dir}/slides_config.json", "w") as f:
                json.dump(slides, f, indent=2)
=======
            with open(f"{type_dir}/slides_config.json", "w", encoding="utf-8") as f:
                json.dump(slides, f, indent=2, ensure_ascii=False)
>>>>>>> 9834cc0c
            LogUtils.log_block_event(
                f"  • {slide_type}: {len(slides)} slides saved to {type_dir}/"
            )

    # Example 5: Validate extraction against config
    LogUtils.log_block_event("\nExample 5: Config validation")
    validation_data = integrator.extract_specific_slides(
        [1, 5, 8, 14]
    )  # Different types
    if validation_data:
        LogUtils.log_block_event("Config Validation Results:")
        for slide in validation_data["slides"]:
            LogUtils.log_block_event(
                f"  Slide {slide['slide_number']} ({slide['slide_type']}):"
            )
            for block in slide["blocks"]:
                is_valid_type = (
                    block["sql_type"] in config.BLOCK_TYPES["block_layout_type_options"]
                )
<<<<<<< HEAD
                is_valid_weight = block["styles"]["weight"] in [300, 400, 700]
=======
                is_valid_weight = block["styles"]["weight"] in config.VALID_FONT_WEIGHTS
>>>>>>> 9834cc0c
                LogUtils.log_block_event(
                    f"    • {block['sql_type']}: Type OK: {is_valid_type}, Weight OK: {is_valid_weight}"
                )


# Advanced integration class for batch processing
class BatchFigmaProcessor:
    """Process multiple Figma files or large sets of slides"""

    def __init__(self, figma_token: str):
        self.figma_token = figma_token

    def process_presentation_by_types(
        self, file_id: str, output_base: str = "batch_output"
    ):
        """Process a presentation by extracting different slide types separately"""
        integrator = FigmaToSQLIntegrator(file_id, self.figma_token)

        # Define slide type groups based on config
        type_groups = {
            "title_and_last": [-1, 1],  # Special slides
            "text_layouts": [2, 3, 4, 6, 7, 9, 10, 11, 12, 13],  # Text-based
            "special_content": [5, 8, 14],  # Infographics, tables, charts
        }

        results = {}
        for group_name, slide_numbers in type_groups.items():
            LogUtils.log_block_event(f"\nProcessing {group_name}...")
            data = integrator.extract_specific_slides(slide_numbers)
            if data:
                sql_input = integrator.prepare_sql_generator_input(data)
                results[group_name] = sql_input

                # Save to organized folders
                group_dir = f"{output_base}/{group_name}"
                os.makedirs(group_dir, exist_ok=True)
<<<<<<< HEAD
                with open(f"{group_dir}/figma_extract.json", "w") as f:
                    json.dump(data, f, indent=2)

                with open(f"{group_dir}/sql_config.json", "w") as f:
                    json.dump(sql_input, f, indent=2)
=======
                with open(f"{group_dir}/figma_extract.json", "w", encoding="utf-8") as f:
                    json.dump(data, f, indent=2, ensure_ascii=False)

                with open(f"{group_dir}/sql_config.json", "w", encoding="utf-8") as f:
                    json.dump(sql_input, f, indent=2, ensure_ascii=False)
>>>>>>> 9834cc0c
                LogUtils.log_block_event(
                    f"   {len(sql_input)} slides processed for {group_name}"
                )

        return results

    def validate_font_weights_across_presentation(self, file_id: str) -> Dict[str, Any]:
        """Extract all slides and validate font weight compliance"""
        integrator = FigmaToSQLIntegrator(file_id, self.figma_token)
        all_data = integrator.extract_specific_slides(list(range(1, 15)) + [-1])

        if not all_data:
            return {"error": "Failed to extract data"}

        weight_analysis = {
            "total_blocks": 0,
<<<<<<< HEAD
            "weight_distribution": {300: 0, 400: 0, 700: 0},
=======
            "weight_distribution": {weight: 0 for weight in config.VALID_FONT_WEIGHTS},
>>>>>>> 9834cc0c
            "invalid_weights_found": [],
            "slides_analyzed": len(all_data["slides"]),
        }

        for slide in all_data["slides"]:
            for block in slide["blocks"]:
                weight_analysis["total_blocks"] += 1
                weight = block["styles"]["weight"]

<<<<<<< HEAD
                if weight in [300, 400, 700]:
=======
                if weight in config.VALID_FONT_WEIGHTS:
>>>>>>> 9834cc0c
                    weight_analysis["weight_distribution"][weight] += 1
                else:
                    weight_analysis["invalid_weights_found"].append(
                        {
                            "slide": slide["slide_number"],
                            "block": block["name"],
                            "invalid_weight": weight,
                        }
                    )

        return weight_analysis


# Command-line interface for integration
if __name__ == "__main__":
    import argparse
    import config

    parser = argparse.ArgumentParser(
        description="Figma to SQL Generator Integration (Config Compatible)"
    )
    parser.add_argument(
        "--file-id", required=False, help="Figma file ID (optional if set in config.py)"
    )
    parser.add_argument(
        "--token", required=False, help="Figma API token (optional if set in config.py)"
    )
    parser.add_argument(
        "--mode",
        choices=["slides", "blocks", "containers", "batch", "validate"],
        default="slides",
        help="Processing mode",
    )
    parser.add_argument("--slides", type=int, nargs="*", help="Specific slide numbers")
    parser.add_argument("--block-types", nargs="*", help="Specific block types")
    parser.add_argument("--containers", nargs="*", help="Specific containers")
    parser.add_argument("--output-dir", default="sql_output", help="Output directory")
    parser.add_argument(
        "--batch", action="store_true", help="Enable batch processing mode"
    )
    parser.add_argument(
        "--validate-only",
        action="store_true",
        help="Only validate, don't generate files",
    )
    args = parser.parse_args()

    # Use config values if not provided
    file_id = args.file_id or getattr(config, "FIGMA_FILE_ID", None)
    token = args.token or getattr(config, "FIGMA_TOKEN", None)

    if not file_id or not token:
        print(
            "Please provide --file-id and --token, or set FIGMA_FILE_ID and FIGMA_TOKEN in config.py"
        )
        exit(1)

    integrator = FigmaToSQLIntegrator(file_id, token)

    if args.mode == "slides" and args.slides:
        LogUtils.log_block_event(f"Processing specific slides: {args.slides}")
        integrator.generate_sql_for_slides(args.slides, args.output_dir)

    elif args.mode == "blocks" and args.block_types:
        LogUtils.log_block_event(
            f"Processing slides with block types: {args.block_types}"
        )
        data = integrator.extract_by_block_types(args.block_types)
        if data:
            sql_input = integrator.prepare_sql_generator_input(data)
            os.makedirs(args.output_dir, exist_ok=True)
<<<<<<< HEAD
            with open(f"{args.output_dir}/blocks_config.json", "w") as f:
                json.dump(sql_input, f, indent=2)
=======
            with open(f"{args.output_dir}/blocks_config.json", "w", encoding="utf-8") as f:
                json.dump(sql_input, f, indent=2, ensure_ascii=False)
>>>>>>> 9834cc0c
            LogUtils.log_block_event(
                f"Processed {len(sql_input)} slides with specified block types"
            )

    elif args.mode == "containers" and args.containers:
        LogUtils.log_block_event(
            f"Processing slides from containers: {args.containers}"
        )
        data = integrator.extract_by_containers(args.containers)
        if data:
            sql_input = integrator.prepare_sql_generator_input(data)
            os.makedirs(args.output_dir, exist_ok=True)
<<<<<<< HEAD
            with open(f"{args.output_dir}/containers_config.json", "w") as f:
                json.dump(sql_input, f, indent=2)
=======
            with open(f"{args.output_dir}/containers_config.json", "w", encoding="utf-8") as f:
                json.dump(sql_input, f, indent=2, ensure_ascii=False)
>>>>>>> 9834cc0c
            LogUtils.log_block_event(
                f"Processed {len(sql_input)} slides from specified containers"
            )

    elif args.mode == "batch":
        LogUtils.log_block_event("Running batch processing...")
        processor = BatchFigmaProcessor(token)
        results = processor.process_presentation_by_types(file_id, args.output_dir)
        LogUtils.log_block_event(
            f"Batch processing complete. Results: {list(results.keys())}"
        )

    elif args.mode == "validate":
        LogUtils.log_block_event("Running validation...")
        processor = BatchFigmaProcessor(token)
        validation = processor.validate_font_weights_across_presentation(file_id)

        LogUtils.log_block_event(f"Validation Results:")
        LogUtils.log_block_event(
            f"   Total blocks analyzed: {validation.get('total_blocks', 0)}"
        )
        LogUtils.log_block_event(
            f"   Slides analyzed: {validation.get('slides_analyzed', 0)}"
        )
        LogUtils.log_block_event(
            f"   Font weight distribution: {validation.get('weight_distribution', {})}"
        )

        invalid = validation.get("invalid_weights_found", [])
        if invalid:
            LogUtils.log_block_event(
                f"   Found {len(invalid)} blocks with invalid font weights:"
            )
            for item in invalid[:5]:  # Show first 5
                LogUtils.log_block_event(
                    f"     - Slide {item['slide']}, Block: {item['block']}, Weight: {item['invalid_weight']}"
                )
            if len(invalid) > 5:
                LogUtils.log_block_event(f"     ... and {len(invalid) - 5} more")
        else:
            LogUtils.log_block_event("   All font weights are valid!")

    else:
        print("Please specify a valid mode and required parameters")
        print("Examples:")
        print(
            "  python integration.py --file-id ID --token TOKEN --mode slides --slides 1 2 3"
        )
        print(
            "  python integration.py --file-id ID --token TOKEN --mode blocks --block-types table chart"
        )
        print(
            "  python integration.py --file-id ID --token TOKEN --mode containers --containers hero infographics"
        )
        print("  python integration.py --file-id ID --token TOKEN --mode batch")
        print("  python integration.py --file-id ID --token TOKEN --mode validate")

"""
Usage Examples with Config Compatibility:

1. Extract specific slides with full SQL generation:
   python integration.py --file-id YOUR_ID --token YOUR_TOKEN --mode slides --slides 1 3 5

2. Extract slides with specific block types:
   python integration.py --file-id YOUR_ID --token YOUR_TOKEN --mode blocks --block-types table chart slideTitle

3. Extract from specific containers:
   python integration.py --file-id YOUR_ID --token YOUR_TOKEN --mode containers --containers hero infographics table

4. Batch process entire presentation:
   python integration.py --file-id YOUR_ID --token YOUR_TOKEN --mode batch

5. Validate font weights and config compliance:
   python integration.py --file-id YOUR_ID --token YOUR_TOKEN --mode validate

6. Extract with custom output directory:
   python integration.py --file-id YOUR_ID --token YOUR_TOKEN --mode slides --slides 1 5 --output-dir my_slides
"""<|MERGE_RESOLUTION|>--- conflicted
+++ resolved
@@ -37,108 +37,7 @@
 
 # ================ Constants and Mappings ================
 
-<<<<<<< HEAD
-FIGMA_CONFIG = {
-    "TARGET_WIDTH": 1200,
-    "TARGET_HEIGHT": 675,
-    "OUTPUT_DIR": "figma_extract",
-    "OUTPUT_FILE": "extracted_data",
-}
-
-# Valid font weights - ONLY these are allowed
-VALID_FONT_WEIGHTS = [300, 400, 700]
-
-# Z-index defaults from config
-Z_INDEX_DEFAULTS = {
-    "background": 0,
-    "watermark": 10,
-    "figure": 1,
-    "image": 2,
-    "icon": 2,
-    "infographik": 2,
-    "table": 2,
-    "text": 3,
-    "slideTitle": 3,
-    "subTitle": 3,
-    "blockTitle": 3,
-    "number": 3,
-    "email": 3,
-    "date": 3,
-    "name": 3,
-    "percentage": 3,
-    "default": 1,
-}
-
-# Default dimensions from config
-DEFAULT_DIMENSIONS = {
-    "background": {"x": 0, "y": 0, "w": 1200, "h": 675},
-    "slideTitle": {"x": 37, "y": 37, "w": 1125, "h": 85},
-    "subTitle": {"x": 37, "y": 250, "w": 875, "h": 65},
-    "blockTitle": {"x": 37, "y": 37, "w": 575, "h": 30},
-    "text": {"x": 37, "y": 37, "w": 575, "h": 85},
-    "number": {"x": 77, "y": 315, "w": 320, "h": 50},
-    "default": {"x": 37, "y": 230, "w": 1125, "h": 405},
-}
-
-# Default styles from config
-DEFAULT_STYLES = {
-    "slideTitle": {
-        "text_vertical": "top",
-        "text_horizontal": "left",
-        "font_size": 50,
-        "weight": 700,
-        "text_transform": "none",
-    },
-    "subTitle": {
-        "text_vertical": "top",
-        "text_horizontal": "left",
-        "font_size": 25,
-        "weight": 400,
-        "text_transform": "none",
-    },
-    "blockTitle": {
-        "text_vertical": "top",
-        "text_horizontal": "left",
-        "font_size": 25,
-        "weight": 700,
-        "text_transform": "none",
-    },
-    "text": {
-        "text_vertical": "top",
-        "text_horizontal": "left",
-        "font_size": 20,
-        "weight": 400,
-        "text_transform": "none",
-    },
-    "number": {
-        "text_vertical": "top",
-        "text_horizontal": "center",
-        "font_size": 50,
-        "weight": 700,
-        "text_transform": "none",
-    },
-    "default": {
-        "text_vertical": "top",
-        "text_horizontal": "left",
-        "font_size": 20,
-        "weight": 400,
-        "text_transform": "none",
-    },
-}
-
-# Slide type detection patterns
-SLIDE_TYPE_PATTERNS = {
-    "title": ["hero", "title", "cover"],
-    "table": ["table", "grid"],
-    "chart": ["chart", "graph", "data"],
-    "infographics": ["infographic", "infographik", "visual"],
-    "few_text": ["1cols", "2cols"],
-    "optimal_text": ["3cols"],
-    "many_text": ["4cols", "5cols", "6cols", "7cols", "8cols", "9cols", "10cols"],
-}
-=======
 # All constants moved to config.py
->>>>>>> 9834cc0c
 
 # ================ Data Classes and Enums ================
 
@@ -183,7 +82,6 @@
     comment: Optional[str] = None
     comments: List[Dict[str, Any]] = field(default_factory=list)
     comment_count: int = 0
-
 
 
 @dataclass
@@ -266,8 +164,6 @@
                 return canonical
         return "text"
 
-<<<<<<< HEAD
-=======
     @staticmethod
     def _detect_rectangle_block_type(name: str) -> str:
         """Detect block type from rectangle node name."""
@@ -317,7 +213,6 @@
                 return canonical
         return "text"  # Default for frames/groups
 
->>>>>>> 9834cc0c
 
 # ================ Text Utils ================
 
@@ -418,13 +313,10 @@
         block_dict["precompiled_image_info"] = (
             BlockUtils.extract_precompiled_image_info(block, slide_config)
         )
-<<<<<<< HEAD
-=======
         # Add comment if present
         comment = get("comment")
         if comment:
             block_dict["comment"] = comment
->>>>>>> 9834cc0c
         return block_dict
 
     @staticmethod
@@ -533,8 +425,6 @@
             font_family.strip().lower().replace(" ", "_").replace("-", "_"),
         )
 
-<<<<<<< HEAD
-=======
 
 # ================ Comment Utils ================
 
@@ -636,7 +526,6 @@
         
         return comments
 
->>>>>>> 9834cc0c
 
 # ================ Block Filter Utils ================
 
@@ -721,8 +610,6 @@
         self.token = token
         self.filter_config = filter_config or FilterConfig()
         self.headers = {"X-Figma-Token": token}
-<<<<<<< HEAD
-=======
         self.node_comments = self._fetch_comments()
 
     def _fetch_comments(self) -> dict:
@@ -764,7 +651,6 @@
         except Exception as e:
             LogUtils.log_block_event(f"Failed to fetch comments: {e}", level="debug")
             return {}
->>>>>>> 9834cc0c
 
     def round_to_nearest_five(self, value: float) -> int:
         """Round value to nearest 5"""
@@ -871,13 +757,8 @@
             return False
         abs_box = BlockUtils.get_node_property(node, "absoluteBoundingBox")
         # Check dimensions
-<<<<<<< HEAD
-        width_match = abs(abs_box["width"] - FIGMA_CONFIG["TARGET_WIDTH"]) < 1
-        height_match = abs(abs_box["height"] - FIGMA_CONFIG["TARGET_HEIGHT"]) < 1
-=======
         width_match = abs(abs_box["width"] - config.FIGMA_CONFIG["TARGET_WIDTH"]) < 1
         height_match = abs(abs_box["height"] - config.FIGMA_CONFIG["TARGET_HEIGHT"]) < 1
->>>>>>> 9834cc0c
         if not (width_match and height_match):
             return False
         # Check minimum area
@@ -939,22 +820,13 @@
                 sql_type == "image"
                 and dimensions["x"] == 0
                 and dimensions["y"] == 0
-<<<<<<< HEAD
-                and dimensions["w"] == 1200
-                and dimensions["h"] == 675
-=======
                 and dimensions["w"] == config.FIGMA_CONFIG["TARGET_WIDTH"]
                 and dimensions["h"] == config.FIGMA_CONFIG["TARGET_HEIGHT"]
->>>>>>> 9834cc0c
                 and not is_precompiled
             )
             if should_skip:
                 LogUtils.log_block_event(
-<<<<<<< HEAD
-                    f"Skipping {sql_type} block {name} (full image 1200x675)",
-=======
                     f"Skipping {sql_type} block {name} (full image {config.FIGMA_CONFIG['TARGET_WIDTH']}x{config.FIGMA_CONFIG['TARGET_HEIGHT']})",
->>>>>>> 9834cc0c
                     level="debug",
                 )
             else:
@@ -971,8 +843,6 @@
                     "text", "blockTitle", "slideTitle", "subTitle", "number", "email", "date", "name", "percentage"
                 ] and BlockUtils.is_node_type(node, "TEXT"):
                     text_content = BlockUtils.get_node_property(node, "characters", None)
-<<<<<<< HEAD
-=======
                 # Extract comment from the node or from fetched comments
                 comment = CommentUtils.extract_comment_from_node(node)
                 comments_list = []
@@ -1006,7 +876,6 @@
                     })
                     comment_count += 1
                 
->>>>>>> 9834cc0c
                 block = ExtractedBlock(
                     id=node["id"],
                     figma_type=figma_type,
@@ -1020,22 +889,14 @@
                     has_corner_radius=has_corner_radius,
                     corner_radius=corner_radius,
                     text_content=text_content,
-<<<<<<< HEAD
-=======
                     comment=comment,
                     comments=comments_list,
                     comment_count=comment_count,
->>>>>>> 9834cc0c
                 )
                 if BlockFilterUtils.should_include_node_or_block(
                     block, self.filter_config
                 ):
                     blocks.append(block)
-<<<<<<< HEAD
-                    LogUtils.log_block_event(f"Added {sql_type} block: {name}")
-                    LogUtils.log_block_event(
-                        f"Block processed | Slide: {slide_number} | Container: {parent_container} | Type: {sql_type} | Name: {name} | Dimensions: {dimensions} | Styles: {styles} | Text: {text_content if text_content else ''}",
-=======
                     comment_info = ""
                     if comment_count > 0:
                         comment_sources = []
@@ -1052,7 +913,6 @@
                     
                     LogUtils.log_block_event(
                         f"Block processed | Slide: {slide_number} | Container: {parent_container} | Type: {sql_type} | Name: {name} | Dimensions: {dimensions} | Styles: {styles} | Text: {text_content if text_content else ''}{comment_info}",
->>>>>>> 9834cc0c
                         level="debug",
                     )
         if BlockUtils.get_node_property(node, "children") and not (
@@ -1280,13 +1140,8 @@
                     blocks=blocks,
                     frame_id=node["id"],
                     dimensions={
-<<<<<<< HEAD
-                        "w": FIGMA_CONFIG["TARGET_WIDTH"],
-                        "h": FIGMA_CONFIG["TARGET_HEIGHT"],
-=======
                         "w": config.FIGMA_CONFIG["TARGET_WIDTH"],
                         "h": config.FIGMA_CONFIG["TARGET_HEIGHT"],
->>>>>>> 9834cc0c
                     },
                 )
                 # Attach the original node for color extraction
@@ -1350,11 +1205,7 @@
             return {
                 "metadata": {
                     "file_id": self.file_id,
-<<<<<<< HEAD
-                    "figma_config": FIGMA_CONFIG,
-=======
                     "figma_config": config.FIGMA_CONFIG,
->>>>>>> 9834cc0c
                     "extraction_summary": summary,
                     "filter_config": {
                         "mode": self.filter_config.mode.value,
@@ -1366,11 +1217,7 @@
                         "valid_block_types": config.BLOCK_TYPES[
                             "block_layout_type_options"
                         ],
-<<<<<<< HEAD
-                        "valid_font_weights": VALID_FONT_WEIGHTS,
-=======
                         "valid_font_weights": config.VALID_FONT_WEIGHTS,
->>>>>>> 9834cc0c
                         "slide_layout_types": config.SLIDE_LAYOUT_TYPES,
                     },
                 },
@@ -1445,13 +1292,8 @@
         """Save extracted data to file"""
         if not data:
             return ""
-<<<<<<< HEAD
-        if not os.path.exists(FIGMA_CONFIG["OUTPUT_DIR"]):
-            os.makedirs(FIGMA_CONFIG["OUTPUT_DIR"])
-=======
         if not os.path.exists(config.FIGMA_CONFIG["OUTPUT_DIR"]):
             os.makedirs(config.FIGMA_CONFIG["OUTPUT_DIR"])
->>>>>>> 9834cc0c
 
         if not output_file:
             output_file = f"{config.FIGMA_CONFIG['OUTPUT_DIR']}/{config.FIGMA_CONFIG['OUTPUT_FILE']}_config_compatible.json"
@@ -1562,10 +1404,7 @@
                     "words": block_dict.get("words", 0),
                     "figure_info": block_dict.get("figure_info"),
                     "precompiled_image_info": block_dict.get("precompiled_image_info"),
-<<<<<<< HEAD
-=======
                     "comment": block_dict.get("comment"),
->>>>>>> 9834cc0c
                 }
                 # Do NOT add color/fontFamily to block_input["styles"]
                 slide_input["blocks"].append(block_input)
@@ -1611,25 +1450,15 @@
             block_type, config.DEFAULT_STYLES["default"]
         )
 
-<<<<<<< HEAD
-        # Ensure font weight is valid (300, 400, 700)
-        weight = figma_styles.get("weight", defaults["weight"])
-        if weight not in [300, 400, 700]:
-=======
         # Ensure font weight is valid
         weight = figma_styles.get("weight", defaults["weight"])
         if weight not in config.VALID_FONT_WEIGHTS:
->>>>>>> 9834cc0c
             if weight <= 350:
                 weight = config.VALID_FONT_WEIGHTS[0]  # 300
             elif weight <= 550:
                 weight = config.VALID_FONT_WEIGHTS[1]  # 400
             else:
-<<<<<<< HEAD
-                weight = 700
-=======
                 weight = config.VALID_FONT_WEIGHTS[2]  # 700
->>>>>>> 9834cc0c
 
         return {
             "textVertical": figma_styles.get("textVertical", defaults["text_vertical"]),
@@ -1667,15 +1496,6 @@
         # Print how many slides were extracted
         print(f"Extracted {len(figma_data.get('slides', []))} slides from Figma.")
         # Save extracted data
-<<<<<<< HEAD
-        with open(f"{output_dir}/figma_extract.json", "w") as f:
-            json.dump(figma_data, f, indent=2)
-        # Prepare for SQL Generator
-        sql_input = self.prepare_sql_generator_input(figma_data)
-        # Save SQL input format
-        with open(f"{output_dir}/sql_generator_input.json", "w") as f:
-            json.dump(sql_input, f, indent=2)
-=======
         with open(f"{output_dir}/figma_extract.json", "w", encoding="utf-8") as f:
             json.dump(figma_data, f, indent=2, ensure_ascii=False)
         # Prepare for SQL Generator
@@ -1683,7 +1503,6 @@
         # Save SQL input format
         with open(f"{output_dir}/sql_generator_input.json", "w", encoding="utf-8") as f:
             json.dump(sql_input, f, indent=2, ensure_ascii=False)
->>>>>>> 9834cc0c
         # Generate ready-to-use SQL files for each slide
         self._generate_sql_files(sql_input, output_dir)
         LogUtils.log_block_event("\nProcessing complete!")
@@ -1706,11 +1525,7 @@
             sql_content = self._create_sql_for_slide(slide)
             filename = f"slide_{slide['slide_layout_number']:02d}_{slide['slide_layout_name']}.sql"
 
-<<<<<<< HEAD
-            with open(f"{sql_dir}/{filename}", "w") as f:
-=======
             with open(f"{sql_dir}/{filename}", "w", encoding="utf-8") as f:
->>>>>>> 9834cc0c
                 f.write(sql_content)
 
             LogUtils.log_block_event(f"   Generated SQL: {filename}")
@@ -1837,14 +1652,11 @@
                     instructions.append(
                         f"     - Corner Radius: {block['corner_radius']}"
                     )
-<<<<<<< HEAD
-=======
                 
                 # Add comment information if present
                 if block.get("comment"):
                     instructions.append(f"     - Comment: {block['comment']}")
                 
->>>>>>> 9834cc0c
                 instructions.append("")
 
             instructions.append("")
@@ -1872,11 +1684,7 @@
         )
         instructions.append("- `sql_instructions.md`: This instruction file")
 
-<<<<<<< HEAD
-        with open(f"{output_dir}/sql_instructions.md", "w") as f:
-=======
         with open(f"{output_dir}/sql_instructions.md", "w", encoding="utf-8") as f:
->>>>>>> 9834cc0c
             f.write("\n".join(instructions))
 
 
@@ -1906,13 +1714,8 @@
 
         # Save for SQL Generator
         os.makedirs("output/tables", exist_ok=True)
-<<<<<<< HEAD
-        with open("output/tables/table_slides_config.json", "w") as f:
-            json.dump(sql_input, f, indent=2)
-=======
         with open("output/tables/table_slides_config.json", "w", encoding="utf-8") as f:
             json.dump(sql_input, f, indent=2, ensure_ascii=False)
->>>>>>> 9834cc0c
 
     # Example 3: Extract hero and infographics slides
     LogUtils.log_block_event(
@@ -1960,13 +1763,8 @@
         for slide_type, slides in by_type.items():
             type_dir = f"{output_dir}/{slide_type}"
             os.makedirs(type_dir, exist_ok=True)
-<<<<<<< HEAD
-            with open(f"{type_dir}/slides_config.json", "w") as f:
-                json.dump(slides, f, indent=2)
-=======
             with open(f"{type_dir}/slides_config.json", "w", encoding="utf-8") as f:
                 json.dump(slides, f, indent=2, ensure_ascii=False)
->>>>>>> 9834cc0c
             LogUtils.log_block_event(
                 f"  • {slide_type}: {len(slides)} slides saved to {type_dir}/"
             )
@@ -1986,11 +1784,7 @@
                 is_valid_type = (
                     block["sql_type"] in config.BLOCK_TYPES["block_layout_type_options"]
                 )
-<<<<<<< HEAD
-                is_valid_weight = block["styles"]["weight"] in [300, 400, 700]
-=======
                 is_valid_weight = block["styles"]["weight"] in config.VALID_FONT_WEIGHTS
->>>>>>> 9834cc0c
                 LogUtils.log_block_event(
                     f"    • {block['sql_type']}: Type OK: {is_valid_type}, Weight OK: {is_valid_weight}"
                 )
@@ -2027,19 +1821,11 @@
                 # Save to organized folders
                 group_dir = f"{output_base}/{group_name}"
                 os.makedirs(group_dir, exist_ok=True)
-<<<<<<< HEAD
-                with open(f"{group_dir}/figma_extract.json", "w") as f:
-                    json.dump(data, f, indent=2)
-
-                with open(f"{group_dir}/sql_config.json", "w") as f:
-                    json.dump(sql_input, f, indent=2)
-=======
                 with open(f"{group_dir}/figma_extract.json", "w", encoding="utf-8") as f:
                     json.dump(data, f, indent=2, ensure_ascii=False)
 
                 with open(f"{group_dir}/sql_config.json", "w", encoding="utf-8") as f:
                     json.dump(sql_input, f, indent=2, ensure_ascii=False)
->>>>>>> 9834cc0c
                 LogUtils.log_block_event(
                     f"   {len(sql_input)} slides processed for {group_name}"
                 )
@@ -2056,11 +1842,7 @@
 
         weight_analysis = {
             "total_blocks": 0,
-<<<<<<< HEAD
-            "weight_distribution": {300: 0, 400: 0, 700: 0},
-=======
             "weight_distribution": {weight: 0 for weight in config.VALID_FONT_WEIGHTS},
->>>>>>> 9834cc0c
             "invalid_weights_found": [],
             "slides_analyzed": len(all_data["slides"]),
         }
@@ -2070,11 +1852,7 @@
                 weight_analysis["total_blocks"] += 1
                 weight = block["styles"]["weight"]
 
-<<<<<<< HEAD
-                if weight in [300, 400, 700]:
-=======
                 if weight in config.VALID_FONT_WEIGHTS:
->>>>>>> 9834cc0c
                     weight_analysis["weight_distribution"][weight] += 1
                 else:
                     weight_analysis["invalid_weights_found"].append(
@@ -2146,13 +1924,8 @@
         if data:
             sql_input = integrator.prepare_sql_generator_input(data)
             os.makedirs(args.output_dir, exist_ok=True)
-<<<<<<< HEAD
-            with open(f"{args.output_dir}/blocks_config.json", "w") as f:
-                json.dump(sql_input, f, indent=2)
-=======
             with open(f"{args.output_dir}/blocks_config.json", "w", encoding="utf-8") as f:
                 json.dump(sql_input, f, indent=2, ensure_ascii=False)
->>>>>>> 9834cc0c
             LogUtils.log_block_event(
                 f"Processed {len(sql_input)} slides with specified block types"
             )
@@ -2165,13 +1938,8 @@
         if data:
             sql_input = integrator.prepare_sql_generator_input(data)
             os.makedirs(args.output_dir, exist_ok=True)
-<<<<<<< HEAD
-            with open(f"{args.output_dir}/containers_config.json", "w") as f:
-                json.dump(sql_input, f, indent=2)
-=======
             with open(f"{args.output_dir}/containers_config.json", "w", encoding="utf-8") as f:
                 json.dump(sql_input, f, indent=2, ensure_ascii=False)
->>>>>>> 9834cc0c
             LogUtils.log_block_event(
                 f"Processed {len(sql_input)} slides from specified containers"
             )
